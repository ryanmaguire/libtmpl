--- conflicted
+++ resolved
@@ -57,17 +57,10 @@
 
 #else
 
-#include <libtmpl/include/math/tmpl_math_cospi_lookup_table_double.h>
-#include <libtmpl/include/math/tmpl_math_sinpi_lookup_table_double.h>
-
 double tmpl_Double_Sin(double x)
 {
     double arg, abs_x, sgn_x, cx, cdx, sx, sdx, dx;
-<<<<<<< HEAD
-    unsigned int arg_128_int;
-=======
     unsigned int ind;
->>>>>>> 05f6bd9e
 
     if (x >= 0.0)
     {
@@ -88,19 +81,11 @@
         arg -= 1.0;
     }
 
-<<<<<<< HEAD
-    arg_128_int = (unsigned int)(128.0*arg);
-    dx = arg - 0.0078125*arg_128_int;
-
-    sx = tmpl_Double_SinPi_Lookup_Table[arg_128_int];
-    cx = tmpl_Double_CosPi_Lookup_Table[arg_128_int];
-=======
     ind = (unsigned int)(128.0*arg);
     dx = arg - 0.0078125*ind;
 
     sx = tmpl_double_sinpi_table[ind];
     cx = tmpl_double_cospi_table[ind];
->>>>>>> 05f6bd9e
     sdx = tmpl_Double_SinPi_Maclaurin(dx);
     cdx = tmpl_Double_CosPi_Maclaurin(dx);
     return sgn_x * (cdx*sx + cx*sdx);
