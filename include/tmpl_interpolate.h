/******************************************************************************
 *                                  LICENSE                                   *
 ******************************************************************************
 *  This file is part of libtmpl.                                             *
 *                                                                            *
 *  libtmpl is free software: you can redistribute it and/or modify           *
 *  it under the terms of the GNU General Public License as published by      *
 *  the Free Software Foundation, either version 3 of the License, or         *
 *  (at your option) any later version.                                       *
 *                                                                            *
 *  libtmpl is distributed in the hope that it will be useful,                *
 *  but WITHOUT ANY WARRANTY; without even the implied warranty of            *
 *  MERCHANTABILITY or FITNESS FOR A PARTICULAR PURPOSE.  See the             *
 *  GNU General Public License for more details.                              *
 *                                                                            *
 *  You should have received a copy of the GNU General Public License         *
 *  along with libtmpl.  If not, see <https://www.gnu.org/licenses/>.         *
 ******************************************************************************
 *                              tmpl_interpolate                              *
 ******************************************************************************
 *  Purpose:                                                                  *
 *      Provide routines for interpolating data.                              *
 ******************************************************************************
 *  Author:     Ryan Maguire                                                  *
 *  Date:       December 30, 2020                                             *
 ******************************************************************************/

/*  Include guard to prevent including this file twice.                       */
#ifndef TMPL_INTERPOLATE_H
#define TMPL_INTERPOLATE_H
<<<<<<< HEAD
#include "tmpl_exports.h"
=======

/*  size_t typedef provided here.                                             */
#include <stddef.h>

>>>>>>> 1b92c19c
/******************************************************************************
 *  Function:                                                                 *
 *      tmpl_Double_Sorted_Interp1d                                           *
 *  Purpose:                                                                  *
 *      Interpolate values of (x, y) to (x_new, y_new).                       *
 *  Arguments:                                                                *
 *      x (const double *):                                                   *
 *          A sorted array of real numbers that are monotonically increasing. *
 *      y (const double *):                                                   *
 *          The data points corresponding to x.                               *
 *      len (size_t):                                                         *
 *          The number of elements of x and y.                                *
 *      x_new (const double *):                                               *
 *          The new data points, sorted in increasing order.                  *
 *      y_new (double *):                                                     *
 *          The interpolated data corresponding to x_new.                     *
 *      len_new (size_t):                                                     *
 *          The number of elements of x_new and y_new.                        *
 *  Output:                                                                   *
 *      None (void).                                                          *
 *  Notes:                                                                    *
 *      1.) Both x and x_new are assumed to be sorted in increasing order.    *
 *                                                                            *
 *      2.) For values x_new[m] < x[0], this function sets y_new[m] = y[0].   *
 *          Similarly for values x_new[m] > x[len-1] the set value is         *
 *          y_new[m] = y[len-1]. No extrapolating is done.                    *
 ******************************************************************************/
<<<<<<< HEAD
TMPL_EXPORT extern void
tmpl_Float_Sorted_Interp1d(float *x, float *y, unsigned long N,
                           float *x_new, float *y_new, unsigned long N_new);

TMPL_EXPORT extern void
tmpl_Double_Sorted_Interp1d(double *x, double *y, unsigned long N,
                            double *x_new, double *y_new, unsigned long N_new);

TMPL_EXPORT extern void
tmpl_LDouble_Sorted_Interp1d(long double *x, long double *y, unsigned long N,
                             long double *x_new, long double *y_new,
                             unsigned long N_new);
=======
extern void
tmpl_Float_Sorted_Interp1d(const float *x,
                           const float *y,
                           size_t len,
                           const float *x_new,
                           float *y_new,
                           size_t len_new);

extern void
tmpl_Double_Sorted_Interp1d(const double *x,
                            const double *y,
                            size_t len,
                            const double *x_new,
                            double *y_new,
                            size_t len_new);

extern void
tmpl_LDouble_Sorted_Interp1d(const long double *x,
                             const long double *y,
                             size_t len,
                             const long double *x_new,
                             long double *y_new,
                             size_t len_new);
>>>>>>> 1b92c19c

#endif
/*  End of include guard.                                                     */<|MERGE_RESOLUTION|>--- conflicted
+++ resolved
@@ -28,14 +28,10 @@
 /*  Include guard to prevent including this file twice.                       */
 #ifndef TMPL_INTERPOLATE_H
 #define TMPL_INTERPOLATE_H
-<<<<<<< HEAD
-#include "tmpl_exports.h"
-=======
 
 /*  size_t typedef provided here.                                             */
 #include <stddef.h>
 
->>>>>>> 1b92c19c
 /******************************************************************************
  *  Function:                                                                 *
  *      tmpl_Double_Sorted_Interp1d                                           *
@@ -63,20 +59,6 @@
  *          Similarly for values x_new[m] > x[len-1] the set value is         *
  *          y_new[m] = y[len-1]. No extrapolating is done.                    *
  ******************************************************************************/
-<<<<<<< HEAD
-TMPL_EXPORT extern void
-tmpl_Float_Sorted_Interp1d(float *x, float *y, unsigned long N,
-                           float *x_new, float *y_new, unsigned long N_new);
-
-TMPL_EXPORT extern void
-tmpl_Double_Sorted_Interp1d(double *x, double *y, unsigned long N,
-                            double *x_new, double *y_new, unsigned long N_new);
-
-TMPL_EXPORT extern void
-tmpl_LDouble_Sorted_Interp1d(long double *x, long double *y, unsigned long N,
-                             long double *x_new, long double *y_new,
-                             unsigned long N_new);
-=======
 extern void
 tmpl_Float_Sorted_Interp1d(const float *x,
                            const float *y,
@@ -100,7 +82,6 @@
                              const long double *x_new,
                              long double *y_new,
                              size_t len_new);
->>>>>>> 1b92c19c
 
 #endif
 /*  End of include guard.                                                     */