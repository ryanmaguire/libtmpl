/******************************************************************************
 *                                  LICENSE                                   *
 ******************************************************************************
 *  This file is part of libtmpl.                                             *
 *                                                                            *
 *  libtmpl is free software: you can redistribute it and/or modify           *
 *  it under the terms of the GNU General Public License as published by      *
 *  the Free Software Foundation, either version 3 of the License, or         *
 *  (at your option) any later version.                                       *
 *                                                                            *
 *  libtmpl is distributed in the hope that it will be useful,                *
 *  but WITHOUT ANY WARRANTY; without even the implied warranty of            *
 *  MERCHANTABILITY or FITNESS FOR A PARTICULAR PURPOSE.  See the             *
 *  GNU General Public License for more details.                              *
 *                                                                            *
 *  You should have received a copy of the GNU General Public License         *
 *  along with libtmpl.  If not, see <https://www.gnu.org/licenses/>.         *
 ******************************************************************************
 *                            tmpl_vector_integer                             *
 ******************************************************************************
 *  Purpose:                                                                  *
 *      Provide tools for working with vectors with integer, rational, real,  *
 *      or complex entries.                                                   *
 ******************************************************************************
 *                                DEPENDENCIES                                *
 ******************************************************************************
 *  1.) stdef.h:                                                              *
 *          Standard header file with size_t typedef.                         *
 *  1.) tmpl_bool.h:                                                          *
 *          Header file which typedef's Boolean types for C89/C90 compilers.  *
 ******************************************************************************
 *  Author:     Ryan Maguire                                                  *
 *  Date:       May 13, 2021                                                  *
 ******************************************************************************
 *                              Revision History                              *
 ******************************************************************************
 *  2022/02/01: Ryan Maguire                                                  *
 *      Getting rid of -Wreserved-identifier warnings with clang.             *
 *  2022/12/22: Ryan Maguire                                                  *
 *      Splitting vector code into integer, real, and complex versions.       *
 ******************************************************************************/

/*  Include guard to prevent including this file twice.                       */
#ifndef TMPL_VECTOR_INTEGER_H
#define TMPL_VECTOR_INTEGER_H

/*  If using with C++ (and not C), wrap the entire header file in an extern   *
 *  "C" statement. Check if C++ is being used with __cplusplus.               */
#ifdef __cplusplus
extern "C" {
#endif

/*  size_t typedef given here.                                                */
#include <stddef.h>

#include "tmpl_exports.h"

/*  Booleans found here.                                                      */
#include <libtmpl/include/tmpl_bool.h>

/******************************************************************************
 *                         Integer Valued Vectors                             *
 ******************************************************************************/

typedef struct tmpl_CharVector_Def {
    char *data;
    size_t length;

    /*  In the event of an error, this Boolean is set to true and a string    *
     *  detailing the error is stored in the error_message pointer.           */
    tmpl_Bool error_occurred;
    char *error_message;
} tmpl_CharVector;

typedef struct tmpl_UCharVector_Def {
    unsigned char *data;
    size_t length;
    tmpl_Bool error_occurred;
    char *error_message;
} tmpl_UCharVector;

typedef struct tmpl_ShortVector_Def {
    short int *data;
    size_t length;
    tmpl_Bool error_occurred;
    char *error_message;
} tmpl_ShortVector;

typedef struct tmpl_UShortVector_Def {
    unsigned short int *data;
    size_t length;
    tmpl_Bool error_occurred;
    char *error_message;
} tmpl_UShortVector;

typedef struct tmpl_IntVector_Def {
    int *data;
    size_t length;
    tmpl_Bool error_occurred;
    char *error_message;
} tmpl_IntVector;

typedef struct tmpl_UIntVector_Def {
    unsigned int *data;
    size_t length;
    tmpl_Bool error_occurred;
    char *error_message;
} tmpl_UIntVector;

typedef struct tmpl_LongVector_Def {
    long int *data;
    size_t length;
    tmpl_Bool error_occurred;
    char *error_message;
} tmpl_LongVector;

typedef struct tmpl_ULongVector_Def {
    unsigned long int *data;
    size_t length;
    tmpl_Bool error_occurred;
    char *error_message;
} tmpl_ULongVector;

/******************************************************************************
 *  Function:                                                                 *
 *      tmpl_Create_Empty_IntVector                                           *
 *  Purpose:                                                                  *
 *      Creates a tmpl_FloatVector and allocates memory for the data.         *
 *  Arguments:                                                                *
 *      length (size_t):                                                      *
 *          The desired length of the vector.                                 *
 *  Output:                                                                   *
 *    vec (tmpl_FloatVector *):                                               *
 *        A pointer to a tmpl_FloatVector with memory allocated for the       *
 *        data. The data is not initialized.                                  *
 *  Called Functions:                                                         *
 *      malloc      (stdlib.h)                                                *
 *      tmpl_strdup (tmpl_string.h)                                           *
 *  Source Code:                                                              *
 *      libtmpl/src/vector/tmpl_create_empty_real_vector.c                    *
 *      libtmpl/src/vector/tmpl_create_empty_char_vector.c                    *
 *      libtmpl/src/vector/tmpl_create_empty_short_vector.c                   *
 *      libtmpl/src/vector/tmpl_create_empty_int_vector.c                     *
 *      libtmpl/src/vector/tmpl_create_empty_long_vector.c                    *
 ******************************************************************************/
TMPL_EXPORT extern tmpl_CharVector *tmpl_Create_Empty_CharVector(size_t length);
TMPL_EXPORT extern tmpl_UCharVector *tmpl_Create_Empty_UCharVector(size_t length);
TMPL_EXPORT extern tmpl_ShortVector *tmpl_Create_Empty_ShortVector(size_t length);
TMPL_EXPORT extern tmpl_UShortVector *tmpl_Create_Empty_UShortVector(size_t length);
TMPL_EXPORT extern tmpl_IntVector *tmpl_Create_Empty_IntVector(size_t length);
TMPL_EXPORT extern tmpl_UIntVector *tmpl_Create_Empty_UIntVector(size_t length);
TMPL_EXPORT extern tmpl_LongVector *tmpl_Create_Empty_LongVector(size_t length);
TMPL_EXPORT extern tmpl_ULongVector *tmpl_Create_Empty_ULongVector(size_t length);

/******************************************************************************
 *  Function:                                                                 *
 *      tmpl_Create_FloatVector_From_Data                                     *
 *  Purpose:                                                                  *
 *      Creates a tmpl_FloatVector from a pointer to a float array.           *
 *      Double, long double, int, short, and long equivalents are provided.   *
 *  Arguments:                                                                *
 *      arr (float *):                                                        *
 *          A pointer to a float array containing the data to be stored in    *
 *          the vector.                                                       *
 *      length (unsigned long int):                                           *
 *          The length of the float array.                                    *
 *  Output:                                                                   *
 *    vec (tmpl_FloatVector *):                                               *
 *          A pointer to a tmpl_FloatVector which contains the float array    *
 *          pointed to by arr as its data.                                    *
 *  Called Functions:                                                         *
 *      malloc      (stdlib.h):                                               *
 *      tmpl_strdup (tmpl_string.h)                                           *
 *  Notes:                                                                    *
 *      The data pointed to by arr is COPIED, not stolen. You will still need *
 *      to free arr if malloc was used with it. If length is non-zero, but    *
 *      arr is NULL, the data is set to NULL and an error message is stored   *
 *      in the vector.                                                        *
 *  Source Code:                                                              *
 *      libtmpl/src/vector/tmpl_create_real_vector_from_data.c                *
 ******************************************************************************/
TMPL_EXPORT extern tmpl_CharVector *
tmpl_Create_CharVector_From_Data(char *v, size_t length);

TMPL_EXPORT extern tmpl_UCharVector *
tmpl_Create_UCharVector_From_Data(unsigned char *v, size_t length);

TMPL_EXPORT extern tmpl_ShortVector *
tmpl_Create_ShortVector_From_Data(short int *v, size_t length);

TMPL_EXPORT extern tmpl_UShortVector *
tmpl_Create_UShortVector_From_Data(unsigned short int *v, size_t length);

<<<<<<< HEAD
TMPL_EXPORT extern tmpl_IntVector *
tmpl_Create_IntVector_From_Data(int *v, unsigned long length);
=======
extern tmpl_IntVector *
tmpl_Create_IntVector_From_Data(int *v, size_t length);
>>>>>>> 44a209ef

TMPL_EXPORT extern tmpl_UIntVector *
tmpl_Create_UIntVector_From_Data(unsigned int *v, size_t length);

TMPL_EXPORT extern tmpl_LongVector *
tmpl_Create_LongVector_From_Data(long int *v, size_t length);

TMPL_EXPORT extern tmpl_ULongVector *
tmpl_Create_ULongVector_From_Data(unsigned long int *v, size_t length);

/******************************************************************************
 *  Function:                                                                 *
 *      tmpl_Create_Zero_FloatVector                                          *
 *  Purpose:                                                                  *
 *      Creates a tmpl_FloatVector and set all the entries to zero.           *
 *  Arguments:                                                                *
 *      length (unsigned long int):                                           *
 *          The desired length of the vector.                                 *
 *  Output:                                                                   *
 *    vec (tmpl_FloatVector *):                                               *
 *        A pointer to a tmpl_FloatVector with all entries set to zero.       *
 *  Called Functions:                                                         *
 *      malloc      (stdlib.h)                                                *
 *      tmpl_strdup (tmpl_string.h)                                           *
 *  Source Code:                                                              *
 *      libtmpl/src/vector/tmpl_create_zero_real_vector.c                     *
 *      libtmpl/src/vector/tmpl_create_zero_char_vector.c                     *
 *      libtmpl/src/vector/tmpl_create_zero_short_vector.c                    *
 *      libtmpl/src/vector/tmpl_create_zero_int_vector.c                      *
 *      libtmpl/src/vector/tmpl_create_zero_long_vector.c                     *
 ******************************************************************************/
TMPL_EXPORT extern tmpl_CharVector *tmpl_Create_Zero_CharVector(size_t length);
TMPL_EXPORT extern tmpl_UCharVector *tmpl_Create_Zero_UCharVector(size_t length);
TMPL_EXPORT extern tmpl_ShortVector *tmpl_Create_Zero_ShortVector(size_t length);
TMPL_EXPORT extern tmpl_UShortVector *tmpl_Create_Zero_UShortVector(size_t length);
TMPL_EXPORT extern tmpl_IntVector *tmpl_Create_Zero_IntVector(size_t length);
TMPL_EXPORT extern tmpl_UIntVector *tmpl_Create_Zero_UIntVector(size_t length);
TMPL_EXPORT extern tmpl_LongVector *tmpl_Create_Zero_LongVector(size_t length);
TMPL_EXPORT extern tmpl_ULongVector *tmpl_Create_Zero_ULongVector(size_t length);

/******************************************************************************
 *  Function:                                                                 *
 *      tmpl_Destroy_FloatVector                                              *
 *  Purpose:                                                                  *
 *      Frees all memory allocated to a tmpl_FloatVector. It sets the data    *
 *      pointer to NULL and then sets the pointer to the struct to NULL.      *
 *  Arguments:                                                                *
 *      vec (tmpl_FloatVector **):                                            *
 *          A pointer to a pointer to a tmpl_FloatVector struct. Given a      *
 *          tmpl_FloatVector pointer vec, pass it to this function with &vec. *
 *  Output:                                                                   *
 *    None (void):                                                            *
 *  Called Functions:                                                         *
 *      free      (stdlib.h)                                                  *
 *  Source Code:                                                              *
 *      libtmpl/src/vector/tmpl_destroy_real_vector.c                         *
 *      libtmpl/src/vector/tmpl_destroy_char_vector.c                         *
 *      libtmpl/src/vector/tmpl_destroy_short_vector.c                        *
 *      libtmpl/src/vector/tmpl_destroy_int_vector.c                          *
 *      libtmpl/src/vector/tmpl_destroy_long_vector.c                         *
 ******************************************************************************/
TMPL_EXPORT extern void tmpl_Destroy_CharVector(tmpl_CharVector **v);
TMPL_EXPORT extern void tmpl_Destroy_UCharVector(tmpl_UCharVector **v);
TMPL_EXPORT extern void tmpl_Destroy_IntVector(tmpl_IntVector **v);
TMPL_EXPORT extern void tmpl_Destroy_UIntVector(tmpl_UIntVector **v);
TMPL_EXPORT extern void tmpl_Destroy_LongVector(tmpl_LongVector **v);
TMPL_EXPORT extern void tmpl_Destroy_ULongVector(tmpl_ULongVector **v);
TMPL_EXPORT extern void tmpl_Destroy_ShortVector(tmpl_ShortVector **v);
TMPL_EXPORT extern void tmpl_Destroy_UShortVector(tmpl_UShortVector **v);

/******************************************************************************
 *  Function:                                                                 *
 *      tmpl_FloatVector_Add                                                  *
 *  Purpose:                                                                  *
 *      Adds to FloatVectors and stores the result in sum.                    *
 *  Arguments:                                                                *
 *      v (tmpl_FloatVector *):                                               *
 *          A pointer to a tmpl_FloatVector struct.                           *
 *      u (tmpl_FloatVector *):                                               *
 *          A pointer to a tmpl_FloatVector struct.                           *
 *      sum (tmpl_FloatVector *):                                             *
 *          A pointer to a tmpl_FloatVector struct with entries set to        *
 *          sum[k] = v[k] + u[k].                                             *
 *  Output:                                                                   *
 *    None (void):                                                            *
 *  Called Functions:                                                         *
 *      tmpl_strdup   (tmpl_string.h)                                         *
 ******************************************************************************/
TMPL_EXPORT extern void
tmpl_ULongVector_Add(tmpl_ULongVector *v,
                     tmpl_ULongVector *u, tmpl_ULongVector *sum);

/******************************************************************************
 *  Function:                                                                 *
 *      tmpl_UIntVector_GCD                                                   *
 *  Purpose:                                                                  *
 *      Computes the multi-variable GCD of a vector of integers.              *
 *  Arguments:                                                                *
 *      arr (tmpl_UIntVector *):                                              *
 *          An array of unsigned integer.                                     *
 *  Output:                                                                   *
 *      GCD (unsigned int):                                                   *
 *          The greatest common denominator of the array.                     *
 ******************************************************************************/
TMPL_EXPORT extern unsigned int tmpl_UIntVector_GCD(tmpl_UIntVector *arr);

/******************************************************************************
 *  Function:                                                                 *
 *      tmpl_Sieve_of_Eratosthenes                                            *
 *  Purpose:                                                                  *
 *      Computes the first N prime numbers using the Sieve of Eratosthenes.   *
 *  Arguments:                                                                *
 *      N (size_t):                                                           *
 *          The number of primes to compute.                                  *
 *  Output:                                                                   *
 *      arr (tmpl_ULongVector *):                                             *
 *          The first N primes in order.                                      *
 ******************************************************************************/
TMPL_EXPORT extern tmpl_ULongVector *tmpl_ULong_Sieve_of_Eratosthenes(unsigned long int N);

/*  End of extern "C" statement allowing C++ compatibility.                   */
#ifdef __cplusplus
}
#endif

#endif
/*  End of include guard.                                                     */<|MERGE_RESOLUTION|>--- conflicted
+++ resolved
@@ -53,8 +53,6 @@
 /*  size_t typedef given here.                                                */
 #include <stddef.h>
 
-#include "tmpl_exports.h"
-
 /*  Booleans found here.                                                      */
 #include <libtmpl/include/tmpl_bool.h>
 
@@ -143,14 +141,14 @@
  *      libtmpl/src/vector/tmpl_create_empty_int_vector.c                     *
  *      libtmpl/src/vector/tmpl_create_empty_long_vector.c                    *
  ******************************************************************************/
-TMPL_EXPORT extern tmpl_CharVector *tmpl_Create_Empty_CharVector(size_t length);
-TMPL_EXPORT extern tmpl_UCharVector *tmpl_Create_Empty_UCharVector(size_t length);
-TMPL_EXPORT extern tmpl_ShortVector *tmpl_Create_Empty_ShortVector(size_t length);
-TMPL_EXPORT extern tmpl_UShortVector *tmpl_Create_Empty_UShortVector(size_t length);
-TMPL_EXPORT extern tmpl_IntVector *tmpl_Create_Empty_IntVector(size_t length);
-TMPL_EXPORT extern tmpl_UIntVector *tmpl_Create_Empty_UIntVector(size_t length);
-TMPL_EXPORT extern tmpl_LongVector *tmpl_Create_Empty_LongVector(size_t length);
-TMPL_EXPORT extern tmpl_ULongVector *tmpl_Create_Empty_ULongVector(size_t length);
+extern tmpl_CharVector *tmpl_Create_Empty_CharVector(size_t length);
+extern tmpl_UCharVector *tmpl_Create_Empty_UCharVector(size_t length);
+extern tmpl_ShortVector *tmpl_Create_Empty_ShortVector(size_t length);
+extern tmpl_UShortVector *tmpl_Create_Empty_UShortVector(size_t length);
+extern tmpl_IntVector *tmpl_Create_Empty_IntVector(size_t length);
+extern tmpl_UIntVector *tmpl_Create_Empty_UIntVector(size_t length);
+extern tmpl_LongVector *tmpl_Create_Empty_LongVector(size_t length);
+extern tmpl_ULongVector *tmpl_Create_Empty_ULongVector(size_t length);
 
 /******************************************************************************
  *  Function:                                                                 *
@@ -179,33 +177,28 @@
  *  Source Code:                                                              *
  *      libtmpl/src/vector/tmpl_create_real_vector_from_data.c                *
  ******************************************************************************/
-TMPL_EXPORT extern tmpl_CharVector *
+extern tmpl_CharVector *
 tmpl_Create_CharVector_From_Data(char *v, size_t length);
 
-TMPL_EXPORT extern tmpl_UCharVector *
+extern tmpl_UCharVector *
 tmpl_Create_UCharVector_From_Data(unsigned char *v, size_t length);
 
-TMPL_EXPORT extern tmpl_ShortVector *
+extern tmpl_ShortVector *
 tmpl_Create_ShortVector_From_Data(short int *v, size_t length);
 
-TMPL_EXPORT extern tmpl_UShortVector *
+extern tmpl_UShortVector *
 tmpl_Create_UShortVector_From_Data(unsigned short int *v, size_t length);
 
-<<<<<<< HEAD
-TMPL_EXPORT extern tmpl_IntVector *
-tmpl_Create_IntVector_From_Data(int *v, unsigned long length);
-=======
 extern tmpl_IntVector *
 tmpl_Create_IntVector_From_Data(int *v, size_t length);
->>>>>>> 44a209ef
-
-TMPL_EXPORT extern tmpl_UIntVector *
+
+extern tmpl_UIntVector *
 tmpl_Create_UIntVector_From_Data(unsigned int *v, size_t length);
 
-TMPL_EXPORT extern tmpl_LongVector *
+extern tmpl_LongVector *
 tmpl_Create_LongVector_From_Data(long int *v, size_t length);
 
-TMPL_EXPORT extern tmpl_ULongVector *
+extern tmpl_ULongVector *
 tmpl_Create_ULongVector_From_Data(unsigned long int *v, size_t length);
 
 /******************************************************************************
@@ -229,14 +222,14 @@
  *      libtmpl/src/vector/tmpl_create_zero_int_vector.c                      *
  *      libtmpl/src/vector/tmpl_create_zero_long_vector.c                     *
  ******************************************************************************/
-TMPL_EXPORT extern tmpl_CharVector *tmpl_Create_Zero_CharVector(size_t length);
-TMPL_EXPORT extern tmpl_UCharVector *tmpl_Create_Zero_UCharVector(size_t length);
-TMPL_EXPORT extern tmpl_ShortVector *tmpl_Create_Zero_ShortVector(size_t length);
-TMPL_EXPORT extern tmpl_UShortVector *tmpl_Create_Zero_UShortVector(size_t length);
-TMPL_EXPORT extern tmpl_IntVector *tmpl_Create_Zero_IntVector(size_t length);
-TMPL_EXPORT extern tmpl_UIntVector *tmpl_Create_Zero_UIntVector(size_t length);
-TMPL_EXPORT extern tmpl_LongVector *tmpl_Create_Zero_LongVector(size_t length);
-TMPL_EXPORT extern tmpl_ULongVector *tmpl_Create_Zero_ULongVector(size_t length);
+extern tmpl_CharVector *tmpl_Create_Zero_CharVector(size_t length);
+extern tmpl_UCharVector *tmpl_Create_Zero_UCharVector(size_t length);
+extern tmpl_ShortVector *tmpl_Create_Zero_ShortVector(size_t length);
+extern tmpl_UShortVector *tmpl_Create_Zero_UShortVector(size_t length);
+extern tmpl_IntVector *tmpl_Create_Zero_IntVector(size_t length);
+extern tmpl_UIntVector *tmpl_Create_Zero_UIntVector(size_t length);
+extern tmpl_LongVector *tmpl_Create_Zero_LongVector(size_t length);
+extern tmpl_ULongVector *tmpl_Create_Zero_ULongVector(size_t length);
 
 /******************************************************************************
  *  Function:                                                                 *
@@ -259,14 +252,14 @@
  *      libtmpl/src/vector/tmpl_destroy_int_vector.c                          *
  *      libtmpl/src/vector/tmpl_destroy_long_vector.c                         *
  ******************************************************************************/
-TMPL_EXPORT extern void tmpl_Destroy_CharVector(tmpl_CharVector **v);
-TMPL_EXPORT extern void tmpl_Destroy_UCharVector(tmpl_UCharVector **v);
-TMPL_EXPORT extern void tmpl_Destroy_IntVector(tmpl_IntVector **v);
-TMPL_EXPORT extern void tmpl_Destroy_UIntVector(tmpl_UIntVector **v);
-TMPL_EXPORT extern void tmpl_Destroy_LongVector(tmpl_LongVector **v);
-TMPL_EXPORT extern void tmpl_Destroy_ULongVector(tmpl_ULongVector **v);
-TMPL_EXPORT extern void tmpl_Destroy_ShortVector(tmpl_ShortVector **v);
-TMPL_EXPORT extern void tmpl_Destroy_UShortVector(tmpl_UShortVector **v);
+extern void tmpl_Destroy_CharVector(tmpl_CharVector **v);
+extern void tmpl_Destroy_UCharVector(tmpl_UCharVector **v);
+extern void tmpl_Destroy_IntVector(tmpl_IntVector **v);
+extern void tmpl_Destroy_UIntVector(tmpl_UIntVector **v);
+extern void tmpl_Destroy_LongVector(tmpl_LongVector **v);
+extern void tmpl_Destroy_ULongVector(tmpl_ULongVector **v);
+extern void tmpl_Destroy_ShortVector(tmpl_ShortVector **v);
+extern void tmpl_Destroy_UShortVector(tmpl_UShortVector **v);
 
 /******************************************************************************
  *  Function:                                                                 *
@@ -286,7 +279,7 @@
  *  Called Functions:                                                         *
  *      tmpl_strdup   (tmpl_string.h)                                         *
  ******************************************************************************/
-TMPL_EXPORT extern void
+extern void
 tmpl_ULongVector_Add(tmpl_ULongVector *v,
                      tmpl_ULongVector *u, tmpl_ULongVector *sum);
 
@@ -302,7 +295,7 @@
  *      GCD (unsigned int):                                                   *
  *          The greatest common denominator of the array.                     *
  ******************************************************************************/
-TMPL_EXPORT extern unsigned int tmpl_UIntVector_GCD(tmpl_UIntVector *arr);
+extern unsigned int tmpl_UIntVector_GCD(tmpl_UIntVector *arr);
 
 /******************************************************************************
  *  Function:                                                                 *
@@ -316,7 +309,7 @@
  *      arr (tmpl_ULongVector *):                                             *
  *          The first N primes in order.                                      *
  ******************************************************************************/
-TMPL_EXPORT extern tmpl_ULongVector *tmpl_ULong_Sieve_of_Eratosthenes(unsigned long int N);
+extern tmpl_ULongVector *tmpl_ULong_Sieve_of_Eratosthenes(unsigned long int N);
 
 /*  End of extern "C" statement allowing C++ compatibility.                   */
 #ifdef __cplusplus
