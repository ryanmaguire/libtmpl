/******************************************************************************
 *                                  LICENSE                                   *
 ******************************************************************************
 *  This file is part of libtmpl.                                             *
 *                                                                            *
 *  libtmpl is free software: you can redistribute it and/or modify           *
 *  it under the terms of the GNU General Public License as published by      *
 *  the Free Software Foundation, either version 3 of the License, or         *
 *  (at your option) any later version.                                       *
 *                                                                            *
 *  libtmpl is distributed in the hope that it will be useful,                *
 *  but WITHOUT ANY WARRANTY; without even the implied warranty of            *
 *  MERCHANTABILITY or FITNESS FOR A PARTICULAR PURPOSE.  See the             *
 *  GNU General Public License for more details.                              *
 *                                                                            *
 *  You should have received a copy of the GNU General Public License         *
 *  along with libtmpl.  If not, see <https://www.gnu.org/licenses/>.         *
 ******************************************************************************
 *                          tmpl_polynomial_integer                           *
 ******************************************************************************
 *  Purpose:                                                                  *
 *      Provide data types for polynomials with integer coefficients.         *
 ******************************************************************************
 *                                DEPENDENCIES                                *
 ******************************************************************************
 *  1.) tmpl_bool.h:                                                          *
 *          Header file containing Booleans.                                  *
 *  2.) stdio.h:                                                              *
 *          Standard C header file containing the FILE data type.             *
 ******************************************************************************
 *  Author:     Ryan Maguire                                                  *
 *  Date:       February 1, 2023                                              *
 ******************************************************************************
 *                              Revision History                              *
 ******************************************************************************
 *  2022/02/01: Ryan Maguire                                                  *
 *      Getting rid of -Wreserved-identifier warnings with clang.             *
 *  2022/02/15: Ryan Maguire                                                  *
 *      Changing overall layout of polynomials.                               *
 *  2023/02/01: Ryan Maguire                                                  *
 *      Moved integer data type to own file. Added more data types (int etc.).*
 ******************************************************************************/

/*  TODO:
 *      Add "From_String" function that converts string (like "x^2 + 1") to
 *      a polynomial.
 */

/*  Include guard to prevent including this file twice.                       */
#ifndef TMPL_POLYNOMIAL_INTEGER_H
#define TMPL_POLYNOMIAL_INTEGER_H

/*  If using with C++ (and not C) we need to wrap the entire header file in   *
 *  an extern "C" statement. Check if C++ is being used with __cplusplus.     */
#ifdef __cplusplus
extern "C" {
#endif

/*  Macro indicating whether libtmpl has long long support found here.        */
#include <libtmpl/include/tmpl_inttype.h>

/*  Booleans located here.                                                    */
#include <libtmpl/include/tmpl_bool.h>

/*  The size_t data type is found here.                                       */
#include <stddef.h>

#include "tmpl_exports.h"

/*  FILE data type found here.                                                */
#include <stdio.h>

/*  Polynomials with integer coefficients, elements of Z[x]. Short data type. */
typedef struct tmpl_ShortPolynomial_Def {

    /*  A pointer to a signed short int array containing the coefficients.    */
    signed short int *coeffs;

    /*  The degree of the polynomial. coeffs has degree + 1 elements.         */
    size_t degree;

    /*  Boolean for keeping track of errors.                                  */
    tmpl_Bool error_occurred;

    /*  And an error message in case an error does occur.                     */
    char *error_message;
} tmpl_ShortPolynomial;

/*  Polynomials with integer coefficients, elements of Z[x]. int data type.   */
typedef struct tmpl_IntPolynomial_Def {

    /*  A pointer to a signed int array containing the coefficients.          */
    signed int *coeffs;

    /*  The degree of the polynomial. coeffs has degree + 1 elements.         */
    size_t degree;

    /*  Boolean for keeping track of errors.                                  */
    tmpl_Bool error_occurred;

    /*  And an error message in case an error does occur.                     */
    char *error_message;
} tmpl_IntPolynomial;

/*  Polynomials with integer coefficients, elements of Z[x]. long data type.  */
typedef struct tmpl_LongPolynomial_Def {

    /*  A pointer to a signed long int array containing the coefficients.     */
    signed long int *coeffs;

    /*  The degree of the polynomial. coeffs has degree + 1 elements.         */
    size_t degree;

    /*  Boolean for keeping track of errors.                                  */
    tmpl_Bool error_occurred;

    /*  And an error message in case an error does occur.                     */
    char *error_message;
} tmpl_LongPolynomial;

/*  If long long support is available, and requested, provide long long poly. */
#if TMPL_HAS_LONGLONG == 1

/*  Polynomials with integer coefficients, elements of Z[x]. long long data.  */
typedef struct tmpl_LongLongPolynomial_Def {

    /*  A pointer to a signed long int array containing the coefficients.     */
    signed long long int *coeffs;

    /*  The number of elements in the coeffs array.                           */
    size_t number_of_coeffs;

    /*  The smallest degree in the polynomial. The degree of the nth term in  *
     *  the coeffs array is min_degree + n;                                   */
    size_t min_degree;

    /*  Boolean for keeping track of the coeffs pointer.                      */
    tmpl_Bool coeffs_can_be_freed;

    /*  Boolean for keeping track of the entire polynomial.                   */
    tmpl_Bool poly_can_be_freed;

    /*  Boolean for keeping track of errors.                                  */
    tmpl_Bool error_occurred;

    /*  And an error message in case an error does occur.                     */
    char *error_message;
} tmpl_LongLongPolynomial;

#endif
/*  End of #if TMPL_HAS_LONGLONG == 1.                                        */

/******************************************************************************
 *  Function:                                                                 *
 *      tmpl_IntPolynomial_Add_Kernel                                         *
 *  Purpose:                                                                  *
 *      Adds two elements of Z[x] without error checks or shrinking the sum.  *
 *  Arguments:                                                                *
 *      P (const tmpl_IntPolynomial *):                                       *
 *          A pointer to a polynomial.                                        *
 *      Q (const tmpl_IntPolynomial *):                                       *
 *          Another pointer to a polynomial.                                  *
 *      sum (tmpl_IntPolynomial *):                                           *
 *          A pointer to a polynomial, the value P + Q will be stored in it.  *
 *  Output:                                                                   *
 *      None (void).                                                          *
 *  Notes:                                                                    *
 *      Use this if you are absolutely certain P, Q, and sum are not NULL and *
 *      do not have error_occurred set to true, and you don't want the final  *
 *      result to be shrunk (i.e. have its padded zeros removed).             *
 ******************************************************************************/
extern void
tmpl_IntPolynomial_Add_Kernel(const tmpl_IntPolynomial *P,
                              const tmpl_IntPolynomial *Q,
                              tmpl_IntPolynomial *sum);

/******************************************************************************
 *  Function:                                                                 *
 *      tmpl_IntPolynomial_Add                                                *
 *  Purpose:                                                                  *
 *      Adds two elements of Z[x]. The redundant zeros of the sum are removed.*
 *  Arguments:                                                                *
 *      P (const tmpl_IntPolynomial *):                                       *
 *          A pointer to a polynomial.                                        *
 *      Q (const tmpl_IntPolynomial *):                                       *
 *          Another pointer to a polynomial.                                  *
 *      sum (tmpl_IntPolynomial *):                                           *
 *          A pointer to a polynomial, the value P + Q will be stored in it.  *
 *  Output:                                                                   *
 *      None (void).                                                          *
 ******************************************************************************/
TMPL_EXPORT extern void
tmpl_IntPolynomial_Add(const tmpl_IntPolynomial *P,
                       const tmpl_IntPolynomial *Q,
                       tmpl_IntPolynomial *sum);

/******************************************************************************
 *  Function:                                                                 *
 *      tmpl_IntPolynomial_Calloc                                             *
 *  Purpose:                                                                  *
 *      Creates a polynomial in Z[x] with "length" elements allocated         *
 *      for the coeffs array, all of which are initialized to zero.           *
 *  Arguments:                                                                *
 *      length (size_t).                                                      *
 *          The number of elements allocated to the coeffs array. All         *
 *          elements will be initialized to zero.                             *
 *  Output:                                                                   *
 *      poly (tmpl_IntPolynomial *):                                          *
 *          A pointer to a polynomial with all coefficients set to zero.      *
 *  Notes:                                                                    *
 *      If calloc fails the error_occurred Boolean set to true.               *
 ******************************************************************************/
<<<<<<< HEAD
TMPL_EXPORT extern tmpl_ShortPolynomial tmpl_ShortPolynomial_Calloc(size_t length);
TMPL_EXPORT extern tmpl_IntPolynomial tmpl_IntPolynomial_Calloc(size_t length);
TMPL_EXPORT extern tmpl_LongPolynomial tmpl_LongPolynomial_Calloc(size_t length);
=======
extern tmpl_IntPolynomial tmpl_IntPolynomial_Calloc(size_t length);

/******************************************************************************
 *  Function:                                                                 *
 *      tmpl_IntPolynomial_Copy_Kernel                                        *
 *  Purpose:                                                                  *
 *      Copies the data from one polynomial to another.                       *
 *  Arguments:                                                                *
 *      dest (tmpl_IntPolynomial *):                                          *
 *          A pointer to a polynomial. "src" is copied here.                  *
 *      src (const tmpl_IntPolynomial *):                                     *
 *          A pointer to a polynomial. This is the polynomial to be copied.   *
 *  Outputs:                                                                  *
 *      None (void).                                                          *
 *  Notes:                                                                    *
 *      This function does not check the inputs for possible errors before    *
 *      attempting to copy the data. tmpl_IntPolynomial_Copy is a safer       *
 *      alternative which checks the inputs and then calls this function.     *
 *      This function assumes src and dest are not NULL, their error_occurred *
 *      Booleans are set to False, and src->coeffs is not NULL. The function  *
 *      tmpl_IntPolynomial_Copy does not make these assumptions.              *
 ******************************************************************************/
extern void
tmpl_IntPolynomial_Copy_Kernel(tmpl_IntPolynomial *dest,
                               const tmpl_IntPolynomial *src);
>>>>>>> 346dacc8

/******************************************************************************
 *  Function:                                                                 *
 *      tmpl_IntPolynomial_Copy                                               *
 *  Purpose:                                                                  *
 *      Copies the data from one polynomial to another.                       *
 *  Arguments:                                                                *
 *      dest (tmpl_IntPolynomial *):                                          *
 *          A pointer to a polynomial. "src" is copied here.                  *
 *      src (const tmpl_IntPolynomial *):                                     *
 *          A pointer to a polynomial. This is the polynomial to be copied.   *
 *  Outputs:                                                                  *
 *      None (void).                                                          *
 *  Notes:                                                                    *
 *      If malloc fails the coeffs pointer is set to NULL.                    *
 ******************************************************************************/
TMPL_EXPORT extern void
tmpl_IntPolynomial_Copy(tmpl_IntPolynomial *dest,
                        const tmpl_IntPolynomial *src);

/******************************************************************************
 *  Function:                                                                 *
 *      tmpl_IntPolynomial_Destroy                                            *
 *  Purpose:                                                                  *
 *      Free all of the memory in a tmpl_IntPolynomial pointer and set the    *
 *      the pointers inside the struct to NULL.                               *
 *  Arguments:                                                                *
 *      poly_ptr (tmpl_IntPolynomial *)                                       *
 *          A pointer a polynomial, the polynomial to be destroyed.           *
 *  Output:                                                                   *
 *      None (void).                                                          *
 *  Notes:                                                                    *
 *      This function should always be called when done with a polynomial     *
 *      to avoid memory leaks.                                                *
 ******************************************************************************/
<<<<<<< HEAD
TMPL_EXPORT extern void tmpl_ShortPolynomial_Destroy(tmpl_ShortPolynomial *poly);
TMPL_EXPORT extern void tmpl_IntPolynomial_Destroy(tmpl_IntPolynomial *poly);
TMPL_EXPORT extern void tmpl_LongPolynomial_Destroy(tmpl_LongPolynomial *poly);
=======
extern void tmpl_IntPolynomial_Destroy(tmpl_IntPolynomial *poly);
>>>>>>> 346dacc8

/******************************************************************************
 *  Function:                                                                 *
 *      tmpl_IntPolynomial_Empty                                              *
 *  Purpose:                                                                  *
 *      Creates an empty polynomial with pointers set to NULL.                *
 *  Arguments:                                                                *
 *      None (void).                                                          *
 *  Outputs:                                                                  *
 *      poly (tmpl_IntPolynomial):                                            *
 *          The empty polynomial.                                             *
 ******************************************************************************/
tmpl_IntPolynomial tmpl_IntPolynomial_Empty(void);

/******************************************************************************
 *  Function:                                                                 *
 *      tmpl_IntPolynomial_Eval                                               *
 *  Purpose:                                                                  *
 *      Evaluates an integer polynomial at an integer.                        *
 *  Arguments:                                                                *
 *      poly (const tmpl_IntPolynomial *):                                    *
 *          A pointer to a polynomial.                                        *
 *      val (int):                                                            *
 *          The integer at which we're evaluating the polynomial.             *
 *  Outputs:                                                                  *
 *      eval (int):                                                           *
 *          The value of poly at the integer val.                             *
 ******************************************************************************/
int tmpl_IntPolynomial_Eval(const tmpl_IntPolynomial *poly, int val);

/******************************************************************************
 *  Function:                                                                 *
 *      tmpl_IntPolynomial_Extract_Term                                       *
 *  Purpose:                                                                  *
 *      Extract the coefficient of a given term.                              *
 *  Arguments:                                                                *
 *      poly (const tmpl_IntPolynomial *):                                    *
 *          A pointer to a polynomial.                                        *
 *      term (size_t):                                                        *
 *          The term to be extracted.                                         *
 *  Output:                                                                   *
 *      coefficient (int):                                                    *
 *          The value of the given term.                                      *
 *  Notes:                                                                    *
 *      If poly is NULL, poly->error_occurred is true, poly->degree < term,   *
 *      or if poly->coeffs = NULL, the value 0 is returned.                   *
 ******************************************************************************/
extern int
tmpl_IntPolynomial_Extract_Term(const tmpl_IntPolynomial *poly, size_t term);

/******************************************************************************
 *  Function:                                                                 *
 *      tmpl_IntPolynomial_Init                                               *
 *  Purpose:                                                                  *
 *      Initializes a polynomial in Z[x] with all pointers set to NULL and    *
 *      all variables set to their zero values.                               *
 *  Inputs:                                                                   *
 *      poly (tmpl_IntPolynomial *):                                          *
 *          A pointer to the polynomial that is to be initialized.            *
 *  Outputs:                                                                  *
 *      None (void).                                                          *
 *  Notes:                                                                    *
 *      The coeffs and error_message pointers are set to NULL regardless of   *
 *      what they point to. Do not use this function on polynomials that have *
 *      memory allocated for their pointers or you will have a memory leak.   *
 ******************************************************************************/
extern void tmpl_IntPolynomial_Init(tmpl_IntPolynomial *poly);

/******************************************************************************
 *  Function:                                                                 *
 *      tmpl_IntPolynomial_Make_Empty                                         *
 *  Purpose:                                                                  *
 *      Converts an already initialized polynomial into an empty polynomial.  *
 *  Inputs:                                                                   *
 *      poly (tmpl_IntPolynomial *):                                          *
 *          A pointer to the polynomial that is to be made empty.             *
 *  Outputs:                                                                  *
 *      None (void).                                                          *
 ******************************************************************************/
extern void tmpl_IntPolynomial_Make_Empty(tmpl_IntPolynomial *poly);

/******************************************************************************
 *  Function:                                                                 *
 *      tmpl_IntPolynomial_Make_Zero                                          *
 *  Purpose:                                                                  *
 *      Converts an already initialized polynomial into the zero polynomial.  *
 *  Inputs:                                                                   *
 *      poly (tmpl_IntPolynomial *):                                          *
 *          A pointer to the polynomial that is to be made empty.             *
 *  Outputs:                                                                  *
 *      None (void).                                                          *
 ******************************************************************************/
extern void tmpl_IntPolynomial_Make_Zero(tmpl_IntPolynomial *poly);

/******************************************************************************
 *  Function:                                                                 *
 *      tmpl_IntPolynomial_Multiply_Monomial_Kernel                           *
 *  Purpose:                                                                  *
 *      Multiplies a polynomial P(x) by coeff*x^deg.                          *
 *  Arguments:                                                                *
 *      P (const tmpl_IntPolynomial *):                                       *
 *          A pointer to a polynomial.                                        *
 *      deg (size_t):                                                         *
 *          The degree of the monomial.                                       *
 *      coeff (int):                                                          *
 *          The coefficient of the monomial.                                  *
 *      prod (tmpl_IntPolynomial *):                                          *
 *          A pointer to a polynomial, the product coeff*x^deg * P(x).        *
 *  Output:                                                                   *
 *      None (void).                                                          *
 ******************************************************************************/
extern void
tmpl_IntPolynomial_Multiply_Monomial_Kernel(const tmpl_IntPolynomial *P,
                                            size_t deg, int coeff,
                                            tmpl_IntPolynomial *prod);

/******************************************************************************
 *  Function:                                                                 *
 *      tmpl_IntPolynomial_Multiply_Monomial                                  *
 *  Purpose:                                                                  *
 *      Multiplies a polynomial P(x) by coeff*x^deg.                          *
 *  Arguments:                                                                *
 *      P (const tmpl_IntPolynomial *):                                       *
 *          A pointer to a polynomial.                                        *
 *      deg (size_t):                                                         *
 *          The degree of the monomial.                                       *
 *      coeff (int):                                                          *
 *          The coefficient of the monomial.                                  *
 *      prod (tmpl_IntPolynomial *):                                          *
 *          A pointer to a polynomial, the product coeff*x^deg * P(x).        *
 *  Output:                                                                   *
 *      None (void).                                                          *
 ******************************************************************************/
<<<<<<< HEAD
TMPL_EXPORT extern void tmpl_ShortPolynomial_Init(tmpl_ShortPolynomial *P);
TMPL_EXPORT extern void tmpl_IntPolynomial_Init(tmpl_IntPolynomial *P);
TMPL_EXPORT extern void tmpl_LongPolynomial_Init(tmpl_IntPolynomial *P);
=======
extern void
tmpl_IntPolynomial_Multiply_Monomial(const tmpl_IntPolynomial *P, size_t deg,
                                     int coeff, tmpl_IntPolynomial *prod);
>>>>>>> 346dacc8

/******************************************************************************
 *  Function:                                                                 *
 *      tmpl_IntPolynomial_Multiply                                           *
 *  Purpose:                                                                  *
 *      Multiplies two elements of Z[x].                                      *
 *  Arguments:                                                                *
 *      P (tmpl_PolynomialZ *):                                               *
 *          A pointer to a polynomial.                                        *
 *      Q (tmpl_PolynomialZ *):                                               *
 *          Another pointer to a polynomial.                                  *
 *      prod (tmpl_PolynomialZ *):                                            *
 *          A pointer to a polynomial, the value P*Q will be stored in it.    *
 *  Output:                                                                   *
 *      None (void).                                                          *
 ******************************************************************************/
TMPL_EXPORT extern void
tmpl_IntPolynomial_Multiply(const tmpl_IntPolynomial *P,
                            const tmpl_IntPolynomial *Q,
                            tmpl_IntPolynomial *prod);

/******************************************************************************
 *  Function:                                                                 *
 *      tmpl_IntPolynomial_Multiply_Naive                                     *
 *  Purpose:                                                                  *
 *      Multiplies two elements of Z[x].                                      *
 *  Arguments:                                                                *
 *      P (tmpl_PolynomialZ *):                                               *
 *          A pointer to a polynomial.                                        *
 *      Q (tmpl_PolynomialZ *):                                               *
 *          Another pointer to a polynomial.                                  *
 *      prod (tmpl_PolynomialZ *):                                            *
 *          A pointer to a polynomial, the value P*Q will be stored in it.    *
 *  Output:                                                                   *
 *      None (void).                                                          *
 ******************************************************************************/
<<<<<<< HEAD
TMPL_EXPORT extern void
tmpl_IntPolynomial_Naive_Multiply(const tmpl_IntPolynomial *P,
=======
extern void
tmpl_IntPolynomial_Multiply_Naive(const tmpl_IntPolynomial *P,
>>>>>>> 346dacc8
                                  const tmpl_IntPolynomial *Q,
                                  tmpl_IntPolynomial *prod);

/******************************************************************************
 *  Function:                                                                 *
 *      tmpl_IntPolynomial_As_String                                          *
 *  Purpose:                                                                  *
 *      Represents a polynomial as a string. Coefficients that are zero will  *
 *      not be printed, unless the polynomial is the zero polynomial.         *
 *  Arguments:                                                                *
 *      P (tmpl_PolynomialZ *):                                               *
 *          A pointer to a polynomial.                                        *
 *  Output:                                                                   *
 *      str (char *):                                                         *
 *          A pointer to a char array representing the polynomial as a string.*
 *  Notes:                                                                    *
 *      If poly->error_occurred is true, or if poly->coeffs = NULL, or if     *
 *      poly = NULL, a NULL pointer is returned. Otherwise, malloc will be    *
 *      called. If malloc fails, a NULL pointer is returned. It is worth      *
 *      checking if the output is NULL before using it. If the output is not  *
 *      NULL, it needs to be free'd when done with.                           *
 *  Source Code:                                                              *
 *      libtmpl/src/polynomial/tmpl_polynomial_z_get_string.c                 *
 ******************************************************************************/
TMPL_EXPORT extern char *tmpl_IntPolynomial_As_String(tmpl_IntPolynomial *poly);

/******************************************************************************
 *  Function:                                                                 *
 *      tmpl_IntPolynomial_Print_String                                       *
 *  Purpose:                                                                  *
 *      Prints the contents of a polynomial to a file.                        *
 *  Arguments:                                                                *
 *      fp (FILE *):                                                          *
 *          A pointer to a FILE, the file the polynomial is printed to.       *
 *      poly (tmpl_PolynomialZ *):                                            *
 *          A pointer to a polynomial.                                        *
 *  Output:                                                                   *
 *      None (void).                                                          *
 *  Notes:                                                                    *
 *      If poly->error_occurred is true, or if poly->coeffs = NULL, or if     *
 *      poly = NULL, nothing is printed.                                      *
 *  Source Code:                                                              *
 *      libtmpl/src/polynomial/tmpl_polynomial_z_print_string.c               *
 ******************************************************************************/
<<<<<<< HEAD
TMPL_EXPORT extern void
tmpl_PolynomialZ_Print_String(FILE *fp, tmpl_IntPolynomial *poly);
=======
extern void tmpl_IntPolynomial_Print_String(FILE *fp, tmpl_IntPolynomial *poly);

/******************************************************************************
 *  Function:                                                                 *
 *      tmpl_IntPolynomial_Subtract_Kernel                                    *
 *  Purpose:                                                                  *
 *      Subtracts two elements of Z[x] without error checks.                  *
 *  Arguments:                                                                *
 *      P (const tmpl_IntPolynomial *):                                       *
 *          A pointer to a polynomial.                                        *
 *      Q (const tmpl_IntPolynomial *):                                       *
 *          Another pointer to a polynomial.                                  *
 *      diff (tmpl_IntPolynomial *):                                          *
 *          A pointer to a polynomial, the value P - Q will be stored in it.  *
 *  Output:                                                                   *
 *      None (void).                                                          *
 ******************************************************************************/
extern void
tmpl_IntPolynomial_Subtract_Kernel(const tmpl_IntPolynomial *P,
                                   const tmpl_IntPolynomial *Q,
                                   tmpl_IntPolynomial *diff);
>>>>>>> 346dacc8

/******************************************************************************
 *  Function:                                                                 *
 *      tmpl_IntPolynomial_Subtract                                           *
 *  Purpose:                                                                  *
 *      Subtracts two elements of Z[x].                                       *
 *  Arguments:                                                                *
 *      P (const tmpl_IntPolynomial *):                                       *
 *          A pointer to a polynomial.                                        *
 *      Q (const tmpl_IntPolynomial *):                                       *
 *          Another pointer to a polynomial.                                  *
 *      diff (tmpl_IntPolynomial *):                                          *
 *          A pointer to a polynomial, the value P - Q will be stored in it.  *
 *  Output:                                                                   *
 *      None (void).                                                          *
 ******************************************************************************/
<<<<<<< HEAD
TMPL_EXPORT extern void
tmpl_PolynomialZ_Subtract(tmpl_IntPolynomial *P,
                          tmpl_IntPolynomial *Q,
                          tmpl_IntPolynomial *diff);
=======
extern void
tmpl_IntPolynomial_Subtract(const tmpl_IntPolynomial *P,
                            const tmpl_IntPolynomial *Q,
                            tmpl_IntPolynomial *diff);
>>>>>>> 346dacc8

/******************************************************************************
 *  Function:                                                                 *
 *      tmpl_IntPolynomial_Set_Term                                           *
 *  Purpose:                                                                  *
 *      Set the coefficient of a given term to the given value.               *
 *  Arguments:                                                                *
 *      poly (tmpl_IntPolynomial *):                                          *
 *          A pointer to a polynomial.                                        *
 *      term (size_t):                                                        *
 *          The term to be set.                                               *
 *      value (int):                                                          *
 *          The value to be set for the term.                                 *
 *  Output:                                                                   *
 *      None (void).                                                          *
 *  Notes:                                                                    *
 *      If term is greater than poly->degree, the poly->coeffs pointer is     *
 *      realloced, the values between poly->degree and term are set to zero,  *
 *      and the last value is set to the given coefficient.                   *
 *  Source Code:                                                              *
 *      libtmpl/src/polynomial/tmpl_polynomial_z_set_term.c                   *
 ******************************************************************************/
<<<<<<< HEAD
TMPL_EXPORT extern void
tmpl_PolynomialZ_Set_Term(tmpl_IntPolynomial *poly,
                          unsigned long int term,
                          signed long int coefficient);

/******************************************************************************
 *  Function:                                                                 *
 *      tmpl_PolynomialZ_Extract_Term                                         *
 *  Purpose:                                                                  *
 *      Extract the coefficient of a given term.                              *
 *  Arguments:                                                                *
 *      poly (tmpl_PolynomialZ *):                                            *
 *          A pointer to a polynomial.                                        *
 *      term (unsigned long int):                                             *
 *          The term to be extracted.                                         *
 *  Output:                                                                   *
 *      coefficient (signed lont int):                                        *
 *          The value of the given term.                                      *
 *  Notes:                                                                    *
 *      If poly is NULL, poly->error_occurred is true, poly->degree < term,   *
 *      or if poly->coeffs = NULL, the value 0 is returned.                   *
 *  Source Code:                                                              *
 *      libtmpl/src/polynomial/tmpl_polynomial_z_extract_term.c               *
 ******************************************************************************/
TMPL_EXPORT extern signed long int
tmpl_PolynomialZ_Extract_Term(tmpl_IntPolynomial *poly, unsigned long int term);
=======
extern void
tmpl_IntPolynomial_Set_Term(tmpl_IntPolynomial *poly, size_t term, int value);
>>>>>>> 346dacc8

/******************************************************************************
 *  Function:                                                                 *
 *      tmpl_IntPolynomial_Shrink                                             *
 *  Purpose:                                                                  *
 *      Removes all zero terms with after the last non-zero term. This        *
 *      effectively "shrinks" the size of the coefficients array.             *
 *  Arguments:                                                                *
 *      poly (tmpl_PolynomialZ *):                                            *
 *          A pointer to a polynomial.                                        *
 *  Output:                                                                   *
 *      None (void).                                                          *
 *  Notes:                                                                    *
 *      If realloc fails the error_occurred Boolean is set to true.           *
 ******************************************************************************/
TMPL_EXPORT extern void tmpl_IntPolynomial_Shrink(tmpl_IntPolynomial *poly);

/******************************************************************************
 *  Function:                                                                 *
 *      tmpl_PolynomialZ_Deriv                                                *
 *  Purpose:                                                                  *
 *      Computes the derivative of a polynomial in Z[x].                      *
 *  Arguments:                                                                *
 *      poly (tmpl_PolynomialZ *):                                            *
 *          A pointer to a polynomial.                                        *
 *      poly (tmpl_PolynomialZ *):                                            *
 *          A pointer to a polynomial, the derivative will be stored in it.   *
 *  Output:                                                                   *
 *      None (void).                                                          *
 *  Source Code:                                                              *
 *      libtmpl/src/polynomial/tmpl_polynomial_z_deriv.c                      *
 *  Examples:                                                                 *
 *      libtmpl/examples/polynomial/tmpl_deriv_polynomial_z_example_001.c     *
 *      libtmpl/examples/polynomial/tmpl_deriv_polynomial_z_example_002.c     *
 *      libtmpl/examples/polynomial/tmpl_deriv_polynomial_z_example_003.c     *
 ******************************************************************************/
<<<<<<< HEAD
TMPL_EXPORT extern void
tmpl_PolynomialZ_Deriv(tmpl_IntPolynomial *poly, tmpl_IntPolynomial *deriv);
=======
extern void
tmpl_IntPolynomial_Deriv(tmpl_IntPolynomial *poly, tmpl_IntPolynomial *deriv);

/******************************************************************************
 *  Function:                                                                 *
 *      tmpl_IntPolynomial_Scale_Kernel                                       *
 *  Purpose:                                                                  *
 *      Multiply a polynomial by an integer without error checks.             *
 *  Arguments:                                                                *
 *      poly (const tmpl_IntPolynomial *):                                    *
 *          A pointer to a polynomial.                                        *
 *      scale (int):                                                          *
 *          The integer the polynomial is multiplied with.                    *
 *      prod (tmpl_IntPolynomial *):                                          *
 *          The product of poly and scale.                                    *
 *  Output:                                                                   *
 *      None (void).                                                          *
 ******************************************************************************/
extern void
tmpl_IntPolynomial_Scale_Kernel(const tmpl_IntPolynomial *poly,
                                int scale, tmpl_IntPolynomial *prod);
>>>>>>> 346dacc8

/******************************************************************************
 *  Function:                                                                 *
 *      tmpl_IntPolynomial_Scale                                              *
 *  Purpose:                                                                  *
 *      Multiply a polynomial by an integer.                                  *
 *  Arguments:                                                                *
 *      poly (const tmpl_IntPolynomial *):                                    *
 *          A pointer to a polynomial.                                        *
 *      scale (int):                                                          *
 *          The integer the polynomial is multiplied with.                    *
 *      prod (tmpl_IntPolynomial *):                                          *
 *          The product of poly and scale.                                    *
 *  Output:                                                                   *
 *      None (void).                                                          *
 ******************************************************************************/
<<<<<<< HEAD
TMPL_EXPORT extern void
tmpl_PolynomialZ_Scale(tmpl_IntPolynomial *poly,
                       signed long int scale,
                       tmpl_IntPolynomial *prod);
=======
extern void
tmpl_IntPolynomial_Scale(const tmpl_IntPolynomial *poly,
                         int scale, tmpl_IntPolynomial *prod);

/******************************************************************************
 *  Function:                                                                 *
 *      tmpl_IntPolynomial_ScaleSelf_Kernel                                   *
 *  Purpose:                                                                  *
 *      Multiply a polynomial by an integer without error checks.             *
 *  Arguments:                                                                *
 *      poly (tmpl_IntPolynomial *):                                          *
 *          A pointer to a polynomial.                                        *
 *      scale (signed long int):                                              *
 *          The integer the polynomial is multiplied with.                    *
 *  Output:                                                                   *
 *      None (void).                                                          *
 ******************************************************************************/
extern void
tmpl_IntPolynomial_ScaleSelf_Kernel(tmpl_IntPolynomial *poly, int scale);
>>>>>>> 346dacc8

/******************************************************************************
 *  Function:                                                                 *
 *      tmpl_IntPolynomial_ScaleSelf                                          *
 *  Purpose:                                                                  *
 *      Multiply a polynomial by an integer.                                  *
 *  Arguments:                                                                *
 *      poly (tmpl_IntPolynomial *):                                          *
 *          A pointer to a polynomial.                                        *
 *      scale (signed long int):                                              *
 *          The integer the polynomial is multiplied with.                    *
 *  Output:                                                                   *
 *      None (void).                                                          *
 ******************************************************************************/
<<<<<<< HEAD
TMPL_EXPORT extern void
tmpl_PolynomialZ_ScaleSelf(tmpl_IntPolynomial *poly, signed long int scale);
=======
extern void
tmpl_IntPolynomial_ScaleSelf(tmpl_IntPolynomial *poly, int scale);
>>>>>>> 346dacc8

/*  End of extern "C" statement allowing C++ compatibility.                   */
#ifdef __cplusplus
}
#endif

#endif
/*  End of include guard.                                                     */<|MERGE_RESOLUTION|>--- conflicted
+++ resolved
@@ -65,8 +65,6 @@
 /*  The size_t data type is found here.                                       */
 #include <stddef.h>
 
-#include "tmpl_exports.h"
-
 /*  FILE data type found here.                                                */
 #include <stdio.h>
 
@@ -189,7 +187,7 @@
  *  Output:                                                                   *
  *      None (void).                                                          *
  ******************************************************************************/
-TMPL_EXPORT extern void
+extern void
 tmpl_IntPolynomial_Add(const tmpl_IntPolynomial *P,
                        const tmpl_IntPolynomial *Q,
                        tmpl_IntPolynomial *sum);
@@ -210,11 +208,6 @@
  *  Notes:                                                                    *
  *      If calloc fails the error_occurred Boolean set to true.               *
  ******************************************************************************/
-<<<<<<< HEAD
-TMPL_EXPORT extern tmpl_ShortPolynomial tmpl_ShortPolynomial_Calloc(size_t length);
-TMPL_EXPORT extern tmpl_IntPolynomial tmpl_IntPolynomial_Calloc(size_t length);
-TMPL_EXPORT extern tmpl_LongPolynomial tmpl_LongPolynomial_Calloc(size_t length);
-=======
 extern tmpl_IntPolynomial tmpl_IntPolynomial_Calloc(size_t length);
 
 /******************************************************************************
@@ -240,7 +233,6 @@
 extern void
 tmpl_IntPolynomial_Copy_Kernel(tmpl_IntPolynomial *dest,
                                const tmpl_IntPolynomial *src);
->>>>>>> 346dacc8
 
 /******************************************************************************
  *  Function:                                                                 *
@@ -257,7 +249,7 @@
  *  Notes:                                                                    *
  *      If malloc fails the coeffs pointer is set to NULL.                    *
  ******************************************************************************/
-TMPL_EXPORT extern void
+extern void
 tmpl_IntPolynomial_Copy(tmpl_IntPolynomial *dest,
                         const tmpl_IntPolynomial *src);
 
@@ -276,13 +268,7 @@
  *      This function should always be called when done with a polynomial     *
  *      to avoid memory leaks.                                                *
  ******************************************************************************/
-<<<<<<< HEAD
-TMPL_EXPORT extern void tmpl_ShortPolynomial_Destroy(tmpl_ShortPolynomial *poly);
-TMPL_EXPORT extern void tmpl_IntPolynomial_Destroy(tmpl_IntPolynomial *poly);
-TMPL_EXPORT extern void tmpl_LongPolynomial_Destroy(tmpl_LongPolynomial *poly);
-=======
 extern void tmpl_IntPolynomial_Destroy(tmpl_IntPolynomial *poly);
->>>>>>> 346dacc8
 
 /******************************************************************************
  *  Function:                                                                 *
@@ -416,15 +402,9 @@
  *  Output:                                                                   *
  *      None (void).                                                          *
  ******************************************************************************/
-<<<<<<< HEAD
-TMPL_EXPORT extern void tmpl_ShortPolynomial_Init(tmpl_ShortPolynomial *P);
-TMPL_EXPORT extern void tmpl_IntPolynomial_Init(tmpl_IntPolynomial *P);
-TMPL_EXPORT extern void tmpl_LongPolynomial_Init(tmpl_IntPolynomial *P);
-=======
 extern void
 tmpl_IntPolynomial_Multiply_Monomial(const tmpl_IntPolynomial *P, size_t deg,
                                      int coeff, tmpl_IntPolynomial *prod);
->>>>>>> 346dacc8
 
 /******************************************************************************
  *  Function:                                                                 *
@@ -441,7 +421,7 @@
  *  Output:                                                                   *
  *      None (void).                                                          *
  ******************************************************************************/
-TMPL_EXPORT extern void
+extern void
 tmpl_IntPolynomial_Multiply(const tmpl_IntPolynomial *P,
                             const tmpl_IntPolynomial *Q,
                             tmpl_IntPolynomial *prod);
@@ -461,13 +441,8 @@
  *  Output:                                                                   *
  *      None (void).                                                          *
  ******************************************************************************/
-<<<<<<< HEAD
-TMPL_EXPORT extern void
-tmpl_IntPolynomial_Naive_Multiply(const tmpl_IntPolynomial *P,
-=======
 extern void
 tmpl_IntPolynomial_Multiply_Naive(const tmpl_IntPolynomial *P,
->>>>>>> 346dacc8
                                   const tmpl_IntPolynomial *Q,
                                   tmpl_IntPolynomial *prod);
 
@@ -492,7 +467,7 @@
  *  Source Code:                                                              *
  *      libtmpl/src/polynomial/tmpl_polynomial_z_get_string.c                 *
  ******************************************************************************/
-TMPL_EXPORT extern char *tmpl_IntPolynomial_As_String(tmpl_IntPolynomial *poly);
+extern char *tmpl_IntPolynomial_As_String(tmpl_IntPolynomial *poly);
 
 /******************************************************************************
  *  Function:                                                                 *
@@ -512,10 +487,6 @@
  *  Source Code:                                                              *
  *      libtmpl/src/polynomial/tmpl_polynomial_z_print_string.c               *
  ******************************************************************************/
-<<<<<<< HEAD
-TMPL_EXPORT extern void
-tmpl_PolynomialZ_Print_String(FILE *fp, tmpl_IntPolynomial *poly);
-=======
 extern void tmpl_IntPolynomial_Print_String(FILE *fp, tmpl_IntPolynomial *poly);
 
 /******************************************************************************
@@ -537,7 +508,6 @@
 tmpl_IntPolynomial_Subtract_Kernel(const tmpl_IntPolynomial *P,
                                    const tmpl_IntPolynomial *Q,
                                    tmpl_IntPolynomial *diff);
->>>>>>> 346dacc8
 
 /******************************************************************************
  *  Function:                                                                 *
@@ -554,17 +524,10 @@
  *  Output:                                                                   *
  *      None (void).                                                          *
  ******************************************************************************/
-<<<<<<< HEAD
-TMPL_EXPORT extern void
-tmpl_PolynomialZ_Subtract(tmpl_IntPolynomial *P,
-                          tmpl_IntPolynomial *Q,
-                          tmpl_IntPolynomial *diff);
-=======
 extern void
 tmpl_IntPolynomial_Subtract(const tmpl_IntPolynomial *P,
                             const tmpl_IntPolynomial *Q,
                             tmpl_IntPolynomial *diff);
->>>>>>> 346dacc8
 
 /******************************************************************************
  *  Function:                                                                 *
@@ -587,37 +550,8 @@
  *  Source Code:                                                              *
  *      libtmpl/src/polynomial/tmpl_polynomial_z_set_term.c                   *
  ******************************************************************************/
-<<<<<<< HEAD
-TMPL_EXPORT extern void
-tmpl_PolynomialZ_Set_Term(tmpl_IntPolynomial *poly,
-                          unsigned long int term,
-                          signed long int coefficient);
-
-/******************************************************************************
- *  Function:                                                                 *
- *      tmpl_PolynomialZ_Extract_Term                                         *
- *  Purpose:                                                                  *
- *      Extract the coefficient of a given term.                              *
- *  Arguments:                                                                *
- *      poly (tmpl_PolynomialZ *):                                            *
- *          A pointer to a polynomial.                                        *
- *      term (unsigned long int):                                             *
- *          The term to be extracted.                                         *
- *  Output:                                                                   *
- *      coefficient (signed lont int):                                        *
- *          The value of the given term.                                      *
- *  Notes:                                                                    *
- *      If poly is NULL, poly->error_occurred is true, poly->degree < term,   *
- *      or if poly->coeffs = NULL, the value 0 is returned.                   *
- *  Source Code:                                                              *
- *      libtmpl/src/polynomial/tmpl_polynomial_z_extract_term.c               *
- ******************************************************************************/
-TMPL_EXPORT extern signed long int
-tmpl_PolynomialZ_Extract_Term(tmpl_IntPolynomial *poly, unsigned long int term);
-=======
 extern void
 tmpl_IntPolynomial_Set_Term(tmpl_IntPolynomial *poly, size_t term, int value);
->>>>>>> 346dacc8
 
 /******************************************************************************
  *  Function:                                                                 *
@@ -633,7 +567,7 @@
  *  Notes:                                                                    *
  *      If realloc fails the error_occurred Boolean is set to true.           *
  ******************************************************************************/
-TMPL_EXPORT extern void tmpl_IntPolynomial_Shrink(tmpl_IntPolynomial *poly);
+extern void tmpl_IntPolynomial_Shrink(tmpl_IntPolynomial *poly);
 
 /******************************************************************************
  *  Function:                                                                 *
@@ -654,10 +588,6 @@
  *      libtmpl/examples/polynomial/tmpl_deriv_polynomial_z_example_002.c     *
  *      libtmpl/examples/polynomial/tmpl_deriv_polynomial_z_example_003.c     *
  ******************************************************************************/
-<<<<<<< HEAD
-TMPL_EXPORT extern void
-tmpl_PolynomialZ_Deriv(tmpl_IntPolynomial *poly, tmpl_IntPolynomial *deriv);
-=======
 extern void
 tmpl_IntPolynomial_Deriv(tmpl_IntPolynomial *poly, tmpl_IntPolynomial *deriv);
 
@@ -679,7 +609,6 @@
 extern void
 tmpl_IntPolynomial_Scale_Kernel(const tmpl_IntPolynomial *poly,
                                 int scale, tmpl_IntPolynomial *prod);
->>>>>>> 346dacc8
 
 /******************************************************************************
  *  Function:                                                                 *
@@ -696,12 +625,6 @@
  *  Output:                                                                   *
  *      None (void).                                                          *
  ******************************************************************************/
-<<<<<<< HEAD
-TMPL_EXPORT extern void
-tmpl_PolynomialZ_Scale(tmpl_IntPolynomial *poly,
-                       signed long int scale,
-                       tmpl_IntPolynomial *prod);
-=======
 extern void
 tmpl_IntPolynomial_Scale(const tmpl_IntPolynomial *poly,
                          int scale, tmpl_IntPolynomial *prod);
@@ -721,7 +644,6 @@
  ******************************************************************************/
 extern void
 tmpl_IntPolynomial_ScaleSelf_Kernel(tmpl_IntPolynomial *poly, int scale);
->>>>>>> 346dacc8
 
 /******************************************************************************
  *  Function:                                                                 *
@@ -736,13 +658,8 @@
  *  Output:                                                                   *
  *      None (void).                                                          *
  ******************************************************************************/
-<<<<<<< HEAD
-TMPL_EXPORT extern void
-tmpl_PolynomialZ_ScaleSelf(tmpl_IntPolynomial *poly, signed long int scale);
-=======
 extern void
 tmpl_IntPolynomial_ScaleSelf(tmpl_IntPolynomial *poly, int scale);
->>>>>>> 346dacc8
 
 /*  End of extern "C" statement allowing C++ compatibility.                   */
 #ifdef __cplusplus
