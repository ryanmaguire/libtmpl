--- conflicted
+++ resolved
@@ -87,14 +87,14 @@
 } tmpl_SVG_Color;
 
 /*  Useful colors to have predefined.                                         */
-TMPL_EXPORT extern const tmpl_SVG_Color tmpl_SVG_Black;
-TMPL_EXPORT extern const tmpl_SVG_Color tmpl_SVG_White;
-TMPL_EXPORT extern const tmpl_SVG_Color tmpl_SVG_Red;
-TMPL_EXPORT extern const tmpl_SVG_Color tmpl_SVG_Green;
-TMPL_EXPORT extern const tmpl_SVG_Color tmpl_SVG_Blue;
-TMPL_EXPORT extern const tmpl_SVG_Color tmpl_SVG_Cyan;
-TMPL_EXPORT extern const tmpl_SVG_Color tmpl_SVG_Yellow;
-TMPL_EXPORT extern const tmpl_SVG_Color tmpl_SVG_Magenta;
+extern const tmpl_SVG_Color tmpl_SVG_Black;
+extern const tmpl_SVG_Color tmpl_SVG_White;
+extern const tmpl_SVG_Color tmpl_SVG_Red;
+extern const tmpl_SVG_Color tmpl_SVG_Green;
+extern const tmpl_SVG_Color tmpl_SVG_Blue;
+extern const tmpl_SVG_Color tmpl_SVG_Cyan;
+extern const tmpl_SVG_Color tmpl_SVG_Yellow;
+extern const tmpl_SVG_Color tmpl_SVG_Magenta;
 
 /*  This is the primary structure for using colors in drawings. It contains a *
  *  color, which allows for opacity (see above), a linewidth, and a string    *
@@ -118,35 +118,35 @@
 #define tmpl_SVG_DASH_ARRAY(pen) ((pen)->dash_array)
 
 /*  Common pens.                                                              */
-TMPL_EXPORT extern const tmpl_SVG_Pen *tmpl_SVG_Pen_Blue;
-TMPL_EXPORT extern const tmpl_SVG_Pen *tmpl_SVG_Pen_Green;
-TMPL_EXPORT extern const tmpl_SVG_Pen *tmpl_SVG_Pen_Red;
-TMPL_EXPORT extern const tmpl_SVG_Pen *tmpl_SVG_Pen_Black;
-TMPL_EXPORT extern const tmpl_SVG_Pen *tmpl_SVG_Pen_White;
-TMPL_EXPORT extern const tmpl_SVG_Pen *tmpl_SVG_Pen_DarkGray;
-TMPL_EXPORT extern const tmpl_SVG_Pen *tmpl_SVG_Pen_Gray;
-TMPL_EXPORT extern const tmpl_SVG_Pen *tmpl_SVG_Pen_LightGray;
-TMPL_EXPORT extern const tmpl_SVG_Pen *tmpl_SVG_Pen_Aqua;
-TMPL_EXPORT extern const tmpl_SVG_Pen *tmpl_SVG_Pen_Purple;
-TMPL_EXPORT extern const tmpl_SVG_Pen *tmpl_SVG_Pen_Violet;
-TMPL_EXPORT extern const tmpl_SVG_Pen *tmpl_SVG_Pen_Pink;
-TMPL_EXPORT extern const tmpl_SVG_Pen *tmpl_SVG_Pen_Yellow;
-TMPL_EXPORT extern const tmpl_SVG_Pen *tmpl_SVG_Pen_Crimson;
-TMPL_EXPORT extern const tmpl_SVG_Pen *tmpl_SVG_Pen_DarkGreen;
-TMPL_EXPORT extern const tmpl_SVG_Pen *tmpl_SVG_Pen_Orange;
-TMPL_EXPORT extern const tmpl_SVG_Pen *tmpl_SVG_Pen_LightBlue;
-TMPL_EXPORT extern const tmpl_SVG_Pen *tmpl_SVG_Pen_Teal;
-TMPL_EXPORT extern const tmpl_SVG_Pen *tmpl_SVG_Pen_DarkBlue;
-TMPL_EXPORT extern const tmpl_SVG_Pen *tmpl_SVG_Pen_Lavender;
-TMPL_EXPORT extern const tmpl_SVG_Pen *tmpl_SVG_Pen_Magenta;
-TMPL_EXPORT extern const tmpl_SVG_Pen *tmpl_SVG_Pen_DeepPink;
-TMPL_EXPORT extern const tmpl_SVG_Pen *tmpl_SVG_Pen_Marine;
-TMPL_EXPORT extern const tmpl_SVG_Pen *tmpl_SVG_Pen_Lime;
-TMPL_EXPORT extern const tmpl_SVG_Pen *tmpl_SVG_Pen_Carrot;
-TMPL_EXPORT extern const tmpl_SVG_Pen *tmpl_SVG_Pen_Brown;
-TMPL_EXPORT extern const tmpl_SVG_Pen *tmpl_SVG_Pen_Azure;
-TMPL_EXPORT extern const tmpl_SVG_Pen *tmpl_SVG_Pen_Silver;
-TMPL_EXPORT extern const tmpl_SVG_Pen *tmpl_SVG_Pen_Sand;
+extern const tmpl_SVG_Pen *tmpl_SVG_Pen_Blue;
+extern const tmpl_SVG_Pen *tmpl_SVG_Pen_Green;
+extern const tmpl_SVG_Pen *tmpl_SVG_Pen_Red;
+extern const tmpl_SVG_Pen *tmpl_SVG_Pen_Black;
+extern const tmpl_SVG_Pen *tmpl_SVG_Pen_White;
+extern const tmpl_SVG_Pen *tmpl_SVG_Pen_DarkGray;
+extern const tmpl_SVG_Pen *tmpl_SVG_Pen_Gray;
+extern const tmpl_SVG_Pen *tmpl_SVG_Pen_LightGray;
+extern const tmpl_SVG_Pen *tmpl_SVG_Pen_Aqua;
+extern const tmpl_SVG_Pen *tmpl_SVG_Pen_Purple;
+extern const tmpl_SVG_Pen *tmpl_SVG_Pen_Violet;
+extern const tmpl_SVG_Pen *tmpl_SVG_Pen_Pink;
+extern const tmpl_SVG_Pen *tmpl_SVG_Pen_Yellow;
+extern const tmpl_SVG_Pen *tmpl_SVG_Pen_Crimson;
+extern const tmpl_SVG_Pen *tmpl_SVG_Pen_DarkGreen;
+extern const tmpl_SVG_Pen *tmpl_SVG_Pen_Orange;
+extern const tmpl_SVG_Pen *tmpl_SVG_Pen_LightBlue;
+extern const tmpl_SVG_Pen *tmpl_SVG_Pen_Teal;
+extern const tmpl_SVG_Pen *tmpl_SVG_Pen_DarkBlue;
+extern const tmpl_SVG_Pen *tmpl_SVG_Pen_Lavender;
+extern const tmpl_SVG_Pen *tmpl_SVG_Pen_Magenta;
+extern const tmpl_SVG_Pen *tmpl_SVG_Pen_DeepPink;
+extern const tmpl_SVG_Pen *tmpl_SVG_Pen_Marine;
+extern const tmpl_SVG_Pen *tmpl_SVG_Pen_Lime;
+extern const tmpl_SVG_Pen *tmpl_SVG_Pen_Carrot;
+extern const tmpl_SVG_Pen *tmpl_SVG_Pen_Brown;
+extern const tmpl_SVG_Pen *tmpl_SVG_Pen_Azure;
+extern const tmpl_SVG_Pen *tmpl_SVG_Pen_Silver;
+extern const tmpl_SVG_Pen *tmpl_SVG_Pen_Sand;
 
 /*  Struct containing all of the information for arrows.                      */
 typedef struct tmpl_SVG_Arrow_Def {
@@ -462,7 +462,7 @@
  *  Examples:                                                                 *
  *                                                                            *
  ******************************************************************************/
-TMPL_EXPORT extern tmpl_SVG_Canvas *
+extern tmpl_SVG_Canvas *
 tmpl_Create_SVG_Canvas(unsigned int width, unsigned int height,
                        double x_min, double x_max, double y_min, double y_max,
                        tmpl_SVG_Color background, tmpl_SVG_Pen outline);
@@ -488,54 +488,40 @@
  *  Examples:                                                                 *
  *                                                                            *
  ******************************************************************************/
-TMPL_EXPORT extern void tmpl_Destroy_SVG_Canvas(tmpl_SVG_Canvas **canvas_ptr);
-
-TMPL_EXPORT extern tmpl_SVG *
+extern void tmpl_Destroy_SVG_Canvas(tmpl_SVG_Canvas **canvas_ptr);
+
+extern tmpl_SVG *
 tmpl_Create_SVG(const char *filename, tmpl_SVG_Canvas *canvas);
 
-TMPL_EXPORT extern void
+extern void
 tmpl_Destroy_SVG(tmpl_SVG **svg_ptr);
 
-TMPL_EXPORT extern void
+extern void
 tmpl_SVG_Set_Arrow_Type(tmpl_SVG_Arrow *arrow, tmpl_SVG_ArrowType type);
 
-TMPL_EXPORT extern void
+extern void
 tmpl_SVG_Set_Arrow_Pos(tmpl_SVG_Arrow *arrow, double pos);
 
-TMPL_EXPORT extern void
+extern void
 tmpl_SVG_Set_Arrow_Size(tmpl_SVG_Arrow *arrow, double size);
 
-TMPL_EXPORT extern tmpl_SVG_Arrow *
+extern tmpl_SVG_Arrow *
 tmpl_SVG_Create_Arrow(double pos, double arrow_size, tmpl_SVG_Color *fill_color,
                       tmpl_SVG_Pen *line_pen, tmpl_SVG_ArrowType type);
 
-TMPL_EXPORT extern tmpl_SVG_Circle *
+extern tmpl_SVG_Circle *
 tmpl_Create_SVG_Circle(tmpl_TwoVector P, double r, tmpl_SVG_Palette *palette);
 
-<<<<<<< HEAD
-TMPL_EXPORT extern void
-tmpl_Circle2D_As_Line(tmpl_Circle2D *circle,
-                      tmpl_TwoVector P, tmpl_TwoVector V);
-
-TMPL_EXPORT extern void
-tmpl_Reset_Circle2D(tmpl_Circle2D *circle, tmpl_TwoVector P, double r);
-
-TMPL_EXPORT extern void
-tmpl_Destroy_Circle2D(tmpl_Circle2D **circle);
-
-TMPL_EXPORT extern tmpl_SVG_Line *
-=======
 extern tmpl_SVG_Line *
->>>>>>> b96cd0b2
 tmpl_Create_SVG_Line_From_Two_Points(tmpl_TwoVector P, tmpl_TwoVector Q,
                                      tmpl_SVG_Palette *palette);
 
-TMPL_EXPORT extern tmpl_SVG_Line *
+extern tmpl_SVG_Line *
 tmpl_Create_SVG_Line_From_Point_And_Tangent(tmpl_TwoVector P,
                                             tmpl_TwoVector V,
                                             tmpl_SVG_Palette *palette);
 
-TMPL_EXPORT extern void
+extern void
 tmpl_Destroy_SVG_Line(tmpl_SVG_Line **line_pointer);
 
 /******************************************************************************
@@ -559,7 +545,7 @@
  *      Malloc is used in this file to allocate the appropriate memory. You   *
  *      must called kissvg_DestroyColor when you are done with the color.     *
  ******************************************************************************/
-TMPL_EXPORT extern tmpl_SVG_Pen *
+extern tmpl_SVG_Pen *
 tmpl_Create_SVG_Pen(unsigned char red, unsigned char green, unsigned char blue,
                     double linewidth, tmpl_Bool transparent, double opacity);
 
@@ -578,22 +564,22 @@
  *  NOTE:                                                                     *
  *      This function must be called if kissvg_CreateColor was used.          *
  ******************************************************************************/
-TMPL_EXPORT extern void
+extern void
 tmpl_Destroy_SVG_Pen(tmpl_SVG_Pen **color_pointer);
 
-TMPL_EXPORT extern void
+extern void
 tmpl_SVG_Pen_Change_Linewidth(tmpl_SVG_Pen *pen, double linewidth);
 
-TMPL_EXPORT extern void
+extern void
 tmpl_SVG_Pen_Change_Transparency(tmpl_SVG_Pen *pen, double alpha);
 
-TMPL_EXPORT extern tmpl_SVG_Palette *
+extern tmpl_SVG_Palette *
 tmpl_SVG_Create_Palette(tmpl_SVG_Pen *line_pen, tmpl_SVG_Canvas *canvas);
 
-TMPL_EXPORT extern void
+extern void
 tmpl_SVG_Palette_Set_Fill_Pen(tmpl_SVG_Palette *palette, tmpl_SVG_Pen *fpen);
 
-TMPL_EXPORT extern void
+extern void
 tmpl_SVG_Palette_Add_Arrow(tmpl_SVG_Palette *palette,
                            double pos,
                            double arrow_size,
@@ -601,7 +587,7 @@
                            tmpl_SVG_Pen *line_pen,
                            tmpl_SVG_ArrowType type);
 
-TMPL_EXPORT extern void tmpl_SVG_Palette_Add_Ticks(tmpl_SVG_Palette *palette,
+extern void tmpl_SVG_Palette_Add_Ticks(tmpl_SVG_Palette *palette,
                                        double tick_start,
                                        double tick_end,
                                        tmpl_SVG_Pen *tick_pen,
@@ -610,75 +596,75 @@
                                        double tick_semi_height,
                                        double tick_semi_semi_height);
 
-TMPL_EXPORT extern void
+extern void
 tmpl_SVG_Palette_Use_Up_Ticks(tmpl_SVG_Palette *palette);
 
-TMPL_EXPORT extern void
+extern void
 tmpl_SVG_Palette_Use_Down_Ticks(tmpl_SVG_Palette *palette);
 
-TMPL_EXPORT extern void
+extern void
 tmpl_SVG_Destroy_Palette(tmpl_SVG_Palette *palette);
 
-TMPL_EXPORT extern tmpl_SVG_Label *
+extern tmpl_SVG_Label *
 tmpl_Create_SVG_Label(const char *label_content,
                       tmpl_TwoVector anchor,
                       tmpl_SVG_Canvas *canvas);
 
-TMPL_EXPORT extern void
+extern void
 tmpl_Destroy_SVG_Label(tmpl_SVG_Label *label);
 
-TMPL_EXPORT extern void
+extern void
 tmpl_Reset_SVG_Label_Content(tmpl_SVG_Label *label, const char *content);
 
-TMPL_EXPORT extern void
+extern void
 tmpl_Set_SVG_Label_Anchor(tmpl_SVG_Label *label, tmpl_TwoVector anchor);
 
-TMPL_EXPORT extern void
+extern void
 tmpl_Set_SVG_Label_Shift(tmpl_SVG_Label *label, tmpl_TwoVector shift);
 
-TMPL_EXPORT extern void
+extern void
 tmpl_Set_SVG_Label_FontSize(tmpl_SVG_Label *label, unsigned int font_size);
 
 
-TMPL_EXPORT extern void
+extern void
 tmpl_Draw_SVG_Label(tmpl_SVG *svg, tmpl_SVG_Label *label);
 
-TMPL_EXPORT extern tmpl_SVG_Path2D *
+extern tmpl_SVG_Path2D *
 tmpl_Create_SVG_Path(tmpl_TwoVector start, tmpl_SVG_Palette *canvas);
 
-TMPL_EXPORT extern void tmpl_Append_Path2D(tmpl_SVG_Path2D *path, tmpl_TwoVector P);
-TMPL_EXPORT extern void tmpl_Close_Path2D(tmpl_SVG_Path2D *path);
-TMPL_EXPORT extern void tmpl_Destroy_Path2D(tmpl_SVG_Path2D **path_pointer);
-
-TMPL_EXPORT extern tmpl_SVG_Line *
+extern void tmpl_Append_Path2D(tmpl_SVG_Path2D *path, tmpl_TwoVector P);
+extern void tmpl_Close_Path2D(tmpl_SVG_Path2D *path);
+extern void tmpl_Destroy_Path2D(tmpl_SVG_Path2D **path_pointer);
+
+extern tmpl_SVG_Line *
 ttmpl_CreateLineFromTwoPoints(tmpl_TwoVector P,
                               tmpl_TwoVector Q,
                               tmpl_SVG_Palette *palette);
 
-TMPL_EXPORT extern tmpl_SVG_Line *
+extern tmpl_SVG_Line *
 tmpl_CreateLineFromPointAndTangent(tmpl_TwoVector P,
                                    tmpl_TwoVector V,
                                    tmpl_SVG_Palette *palette);
 
-TMPL_EXPORT extern void
+extern void
 tmpl_Destroy_Line(tmpl_SVG_Line *L);
 
-TMPL_EXPORT extern void
+extern void
 tmpl_DrawPolygon2D(tmpl_SVG *svg, tmpl_SVG_Path2D *path);
 
-TMPL_EXPORT extern void
+extern void
 tmpl_FillDrawPolygon2D(tmpl_SVG *svg, tmpl_SVG_Path2D *path);
 
-TMPL_EXPORT extern void
+extern void
 tmpl_DrawCircle2D(tmpl_SVG *svg, tmpl_SVG_Circle *circle);
 
-TMPL_EXPORT extern void
+extern void
 tmpl_FillDrawCircle2D(tmpl_SVG *svg, tmpl_SVG_Circle *circle);
 
-TMPL_EXPORT extern void
+extern void
 tmpl_DrawLine2D(tmpl_SVG *cr, tmpl_SVG_Line *line, double t0, double t1);
 
-TMPL_EXPORT extern void
+extern void
 tmpl_GenerateFile(char *filename, void (*instruction)(tmpl_SVG *),
                   double x_inches, double y_inches);
 
