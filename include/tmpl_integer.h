--- conflicted
+++ resolved
@@ -77,7 +77,6 @@
  *      abs_n (int):                                                          *
  *          The absolute value of n.                                          *
  ******************************************************************************/
-#include "tmpl_exports.h"
 
 /*  Small function worth inlining.                                            */
 #if TMPL_USE_INLINE == 1
@@ -89,14 +88,14 @@
 /*  Else for #if TMPL_USE_INLINE == 1.                                        */
 
 /*  Otherwise use the functions in src/integer/.                              */
-TMPL_EXPORT extern signed char tmpl_Char_Abs(signed char n);
-TMPL_EXPORT extern short int tmpl_Short_Abs(short int n);
-TMPL_EXPORT extern int tmpl_Int_Abs(int n);
-TMPL_EXPORT extern long int tmpl_Long_Abs(long int n);
+extern signed char tmpl_Char_Abs(signed char n);
+extern short int tmpl_Short_Abs(short int n);
+extern int tmpl_Int_Abs(int n);
+extern long int tmpl_Long_Abs(long int n);
 
 /*  Long long function if support is available.                               */
 #if TMPL_HAS_LONGLONG == 1
-TMPL_EXPORT extern long long int tmpl_LLong_Abs(long long int);
+extern long long int tmpl_LLong_Abs(long long int);
 #endif
 /*  End of #if TMPL_HAS_LONGLONG == 1.                                        */
 
@@ -117,14 +116,14 @@
  *      int max:                                                              *
  *          The maximum of arr.                                               *
  ******************************************************************************/
-TMPL_EXPORT extern signed char tmpl_Char_Array_Max(signed char *arr, size_t len);
-TMPL_EXPORT extern unsigned char tmpl_UChar_Array_Max(unsigned char *arr, size_t len);
-TMPL_EXPORT extern short int tmpl_Short_Array_Max(short int *arr, size_t len);
-TMPL_EXPORT extern unsigned short tmpl_UShort_Array_Max(unsigned short *arr, size_t len);
-TMPL_EXPORT extern int tmpl_Int_Array_Max(int *arr, size_t len);
-TMPL_EXPORT extern unsigned int tmpl_UInt_Array_Max(unsigned int *arr, size_t len);
-TMPL_EXPORT extern long int tmpl_Long_Array_Max(long int *arr, size_t len);
-TMPL_EXPORT extern unsigned long tmpl_ULong_Array_Max(unsigned long *arr, size_t len);
+extern signed char tmpl_Char_Array_Max(signed char *arr, size_t len);
+extern unsigned char tmpl_UChar_Array_Max(unsigned char *arr, size_t len);
+extern short int tmpl_Short_Array_Max(short int *arr, size_t len);
+extern unsigned short tmpl_UShort_Array_Max(unsigned short *arr, size_t len);
+extern int tmpl_Int_Array_Max(int *arr, size_t len);
+extern unsigned int tmpl_UInt_Array_Max(unsigned int *arr, size_t len);
+extern long int tmpl_Long_Array_Max(long int *arr, size_t len);
+extern unsigned long tmpl_ULong_Array_Max(unsigned long *arr, size_t len);
 
 /*  Long long functions if support is available.                              */
 #if TMPL_HAS_LONGLONG == 1
@@ -148,14 +147,14 @@
  *      int min:                                                              *
  *          The minimum of arr.                                               *
  ******************************************************************************/
-TMPL_EXPORT extern signed char tmpl_Char_Array_Min(signed char *arr, size_t len);
-TMPL_EXPORT extern unsigned char tmpl_UChar_Array_Min(unsigned char *arr, size_t len);
-TMPL_EXPORT extern short int tmpl_Short_Array_Min(short int *arr, size_t len);
-TMPL_EXPORT extern unsigned short tmpl_UShort_Array_Min(unsigned short *arr, size_t len);
-TMPL_EXPORT extern int tmpl_Int_Array_Min(int *arr, size_t len);
-TMPL_EXPORT extern unsigned int tmpl_UInt_Array_Min(unsigned int *arr, size_t len);
-TMPL_EXPORT extern long int tmpl_Long_Array_Min(long int *arr, size_t len);
-TMPL_EXPORT extern unsigned long tmpl_ULong_Array_Min(unsigned long *arr, size_t len);
+extern signed char tmpl_Char_Array_Min(signed char *arr, size_t len);
+extern unsigned char tmpl_UChar_Array_Min(unsigned char *arr, size_t len);
+extern short int tmpl_Short_Array_Min(short int *arr, size_t len);
+extern unsigned short tmpl_UShort_Array_Min(unsigned short *arr, size_t len);
+extern int tmpl_Int_Array_Min(int *arr, size_t len);
+extern unsigned int tmpl_UInt_Array_Min(unsigned int *arr, size_t len);
+extern long int tmpl_Long_Array_Min(long int *arr, size_t len);
+extern unsigned long tmpl_ULong_Array_Min(unsigned long *arr, size_t len);
 
 /*  Long long functions if support is available.                              */
 #if TMPL_HAS_LONGLONG == 1
@@ -182,41 +181,36 @@
  *  Output:                                                                   *
  *      None (void).                                                          *
  ******************************************************************************/
-TMPL_EXPORT extern void
+extern void
 tmpl_Char_Array_MinMax(signed char *arr, size_t len,
                        signed char *min, signed char *max);
 
-TMPL_EXPORT extern void
+extern void
 tmpl_UChar_Array_MinMax(unsigned char *arr, size_t len,
                         unsigned char *min, unsigned char *max);
 
-TMPL_EXPORT extern void
+extern void
 tmpl_Short_Array_MinMax(short int *arr, size_t len,
                         short int *min, short int *max);
 
-TMPL_EXPORT extern void
+extern void
 tmpl_UShort_Array_MinMax(unsigned short *arr, size_t len,
                          unsigned short int *min, unsigned short int *max);
 
-TMPL_EXPORT extern void
+extern void
 tmpl_Int_Array_MinMax(int *arr, size_t len,
                       int *min, int *max);
 
-TMPL_EXPORT extern void
+extern void
 tmpl_UInt_Array_MinMax(unsigned int *arr, size_t len,
                        unsigned int *min, unsigned int *max);
 
-TMPL_EXPORT extern void
+extern void
 tmpl_Long_Array_MinMax(long int *arr, size_t len,
                        long int *min, long int *max);
 
-<<<<<<< HEAD
-TMPL_EXPORT extern void
-tmpl_ULong_Array_MinMax(unsigned long *arr, size_t len,
-=======
 extern void
 tmpl_ULong_Array_MinMax(unsigned long int *arr, size_t len,
->>>>>>> bc8c10fe
                         unsigned long int *min, unsigned long int *max);
 
 /*  Long long functions if support is available.                              */
@@ -248,10 +242,10 @@
  *      Returns 0 on overflow. n! is never zero for positive integers, so     *
  *      this can be used for error checking.                                  *
  ******************************************************************************/
-TMPL_EXPORT extern unsigned char tmpl_UChar_Factorial(unsigned char n);
-TMPL_EXPORT extern unsigned short int tmpl_UShort_Factorial(unsigned short int n);
-TMPL_EXPORT extern unsigned int tmpl_UInt_Factorial(unsigned int n);
-TMPL_EXPORT extern unsigned long int tmpl_ULong_Factorial(unsigned long int n);
+extern unsigned char tmpl_UChar_Factorial(unsigned char n);
+extern unsigned short int tmpl_UShort_Factorial(unsigned short int n);
+extern unsigned int tmpl_UInt_Factorial(unsigned int n);
+extern unsigned long int tmpl_ULong_Factorial(unsigned long int n);
 
 /*  Long long function if support is available.                               */
 #if TMPL_HAS_LONGLONG == 1
@@ -273,21 +267,14 @@
  *      zeros (int):                                                          *
  *          The number of leading zeros in the binary representation of n.    *
  ******************************************************************************/
-<<<<<<< HEAD
-TMPL_EXPORT extern int tmpl_UChar_Leading_Zeros(unsigned char n);
-TMPL_EXPORT extern int tmpl_UShort_Leading_Zeros(unsigned short int n);
-TMPL_EXPORT extern int tmpl_UInt_Leading_Zeros(unsigned int n);
-TMPL_EXPORT extern int tmpl_ULong_Leading_Zeros(unsigned long int n);
-=======
 extern int tmpl_UChar_Leading_Zeros(unsigned char n);
 extern int tmpl_UShort_Leading_Zeros(unsigned short int n);
 extern int tmpl_UInt_Leading_Zeros(unsigned int n);
 extern int tmpl_ULong_Leading_Zeros(unsigned long int n);
 
 /*  Long long function if support is available.                               */
->>>>>>> bc8c10fe
-#if TMPL_HAS_LONGLONG == 1
-TMPL_EXPORT extern int tmpl_ULLong_Leading_Zeros(unsigned long long int);
+#if TMPL_HAS_LONGLONG == 1
+extern int tmpl_ULLong_Leading_Zeros(unsigned long long int);
 #endif
 /*  End of #if TMPL_HAS_LONGLONG == 1.                                        */
 
@@ -305,14 +292,14 @@
  *      int max:                                                              *
  *          The maximum of x and y.                                           *
  ******************************************************************************/
-TMPL_EXPORT extern signed char tmpl_Char_Max(signed char x, signed char y);
-TMPL_EXPORT extern short int tmpl_Short_Max(short int x, short int y);
-TMPL_EXPORT extern int tmpl_Int_Max(int x, int y);
-TMPL_EXPORT extern long int tmpl_Long_Max(long int x, long int y);
-TMPL_EXPORT extern unsigned char tmpl_UChar_Max(unsigned char x, unsigned char y);
-TMPL_EXPORT extern unsigned short tmpl_UShort_Max(unsigned short x, unsigned short y);
-TMPL_EXPORT extern unsigned int tmpl_UInt_Max(unsigned int x, unsigned int y);
-TMPL_EXPORT extern unsigned long tmpl_ULong_Max(unsigned long x, unsigned long y);
+extern signed char tmpl_Char_Max(signed char x, signed char y);
+extern short int tmpl_Short_Max(short int x, short int y);
+extern int tmpl_Int_Max(int x, int y);
+extern long int tmpl_Long_Max(long int x, long int y);
+extern unsigned char tmpl_UChar_Max(unsigned char x, unsigned char y);
+extern unsigned short tmpl_UShort_Max(unsigned short x, unsigned short y);
+extern unsigned int tmpl_UInt_Max(unsigned int x, unsigned int y);
+extern unsigned long tmpl_ULong_Max(unsigned long x, unsigned long y);
 
 /*  Long long function if support is available.                               */
 #if TMPL_HAS_LONGLONG == 1
@@ -336,14 +323,14 @@
  *      int max:                                                              *
  *          The minimum of x and y.                                           *
  ******************************************************************************/
-TMPL_EXPORT extern signed char tmpl_Char_Min(signed char x, signed char y);
-TMPL_EXPORT extern short int tmpl_Short_Min(short int x, short int y);
-TMPL_EXPORT extern int tmpl_Int_Min(int x, int y);
-TMPL_EXPORT extern long int tmpl_Long_Min(long int x, long int y);
-TMPL_EXPORT extern unsigned char tmpl_UChar_Min(unsigned char x, unsigned char y);
-TMPL_EXPORT extern unsigned short tmpl_UShort_Min(unsigned short x, unsigned short y);
-TMPL_EXPORT extern unsigned int tmpl_UInt_Min(unsigned int x, unsigned int y);
-TMPL_EXPORT extern unsigned long tmpl_ULong_Min(unsigned long x, unsigned long y);
+extern signed char tmpl_Char_Min(signed char x, signed char y);
+extern short int tmpl_Short_Min(short int x, short int y);
+extern int tmpl_Int_Min(int x, int y);
+extern long int tmpl_Long_Min(long int x, long int y);
+extern unsigned char tmpl_UChar_Min(unsigned char x, unsigned char y);
+extern unsigned short tmpl_UShort_Min(unsigned short x, unsigned short y);
+extern unsigned int tmpl_UInt_Min(unsigned int x, unsigned int y);
+extern unsigned long tmpl_ULong_Min(unsigned long x, unsigned long y);
 
 /*  Long long function if support is available.                               */
 #if TMPL_HAS_LONGLONG == 1
@@ -372,10 +359,10 @@
  *      libtmpl/src/integer/tmpl_trailing_zeros_int.c                         *
  *      libtmpl/src/integer/tmpl_trailing_zeros_long.c                        *
  ******************************************************************************/
-TMPL_EXPORT extern int tmpl_Char_Trailing_Zeros(signed char n);
-TMPL_EXPORT extern int tmpl_Short_Trailing_Zeros(short int n);
-TMPL_EXPORT extern int tmpl_Int_Trailing_Zeros(int n);
-TMPL_EXPORT extern int tmpl_Long_Trailing_Zeros(long int n);
+extern int tmpl_Char_Trailing_Zeros(signed char n);
+extern int tmpl_Short_Trailing_Zeros(short int n);
+extern int tmpl_Int_Trailing_Zeros(int n);
+extern int tmpl_Long_Trailing_Zeros(long int n);
 
 /******************************************************************************
  *  Function:                                                                 *
@@ -407,10 +394,10 @@
  *          tmpl_trailing_zeros_uint_time_test.c                              *
  *          tmpl_trailing_zeros_ulong_time_test.c                             *
  ******************************************************************************/
-TMPL_EXPORT extern int tmpl_UChar_Trailing_Zeros(unsigned char n);
-TMPL_EXPORT extern int tmpl_UShort_Trailing_Zeros(unsigned short int n);
-TMPL_EXPORT extern int tmpl_UInt_Trailing_Zeros(unsigned int n);
-TMPL_EXPORT extern int tmpl_ULong_Trailing_Zeros(unsigned long int n);
+extern int tmpl_UChar_Trailing_Zeros(unsigned char n);
+extern int tmpl_UShort_Trailing_Zeros(unsigned short int n);
+extern int tmpl_UInt_Trailing_Zeros(unsigned int n);
+extern int tmpl_ULong_Trailing_Zeros(unsigned long int n);
 
 /******************************************************************************
  *  Function:                                                                 *
@@ -442,10 +429,10 @@
  *          tmpl_remove_trailing_zeros_uint_time_test.c                       *
  *          tmpl_remove_trailing_zeros_ulong_time_test.c                      *
  ******************************************************************************/
-TMPL_EXPORT extern char tmpl_Char_GCD(signed char m, signed char n);
-TMPL_EXPORT extern short int tmpl_Short_GCD(short int m, short int n);
-TMPL_EXPORT extern int tmpl_Int_GCD(int m, int n);
-TMPL_EXPORT extern long int tmpl_Long_GCD(long int m, long int n);
+extern char tmpl_Char_GCD(signed char m, signed char n);
+extern short int tmpl_Short_GCD(short int m, short int n);
+extern int tmpl_Int_GCD(int m, int n);
+extern long int tmpl_Long_GCD(long int m, long int n);
 
 /******************************************************************************
  *  Function:                                                                 *
@@ -479,49 +466,18 @@
  *          tmpl_binary_gcd_uint_time_test.c                                  *
  *          tmpl_binary_gcd_ulong_time_test.c                                 *
  ******************************************************************************/
-TMPL_EXPORT extern unsigned char
+extern unsigned char
 tmpl_UChar_GCD(unsigned char m, unsigned char n);
 
-TMPL_EXPORT extern unsigned short int
+extern unsigned short int
 tmpl_UShort_GCD(unsigned short int m, unsigned short int n);
 
-TMPL_EXPORT extern unsigned int
+extern unsigned int
 tmpl_UInt_GCD(unsigned int m, unsigned int n);
 
-TMPL_EXPORT extern unsigned long int
+extern unsigned long int
 tmpl_ULong_GCD(unsigned long int m, unsigned long int n);
 
-<<<<<<< HEAD
-/******************************************************************************
- *  Function:                                                                 *
- *      tmpl_UIntVector_GCD                                                   *
- *  Purpose:                                                                  *
- *      Computes the multi-variable GCD of a vector of integers.              *
- *  Arguments:                                                                *
- *      arr (tmpl_UIntVector *):                                              *
- *          An array of unsigned integer.                                     *
- *  Output:                                                                   *
- *      GCD (unsigned int):                                                   *
- *          The greatest common denominator of the array.                     *
- ******************************************************************************/
-TMPL_EXPORT extern unsigned int tmpl_UIntVector_GCD(tmpl_UIntVector *arr);
-
-/******************************************************************************
- *  Function:                                                                 *
- *      tmpl_Sieve_of_Eratosthenes                                            *
- *  Purpose:                                                                  *
- *      Computes the first N prime numbers using the Sieve of Eratosthenes.   *
- *  Arguments:                                                                *
- *      N (unsigned long int):                                                *
- *          The number of primes to compute.                                  *
- *  Output:                                                                   *
- *      arr (tmpl_ULongVector *):                                             *
- *          The first N primes in order.                                      *
- ******************************************************************************/
-TMPL_EXPORT extern tmpl_ULongVector *tmpl_Sieve_of_Eratosthenes(unsigned long int N);
-
-=======
->>>>>>> bc8c10fe
 /*  Macros for taking advantage of several builtin's different compilers      *
  *  may have. GCC and clang support __builtin_ctz and more.                   */
 #if defined(__has_builtin)
