/******************************************************************************
 *                                  LICENSE                                   *
 ******************************************************************************
 *  This file is part of libtmpl.                                             *
 *                                                                            *
 *  libtmpl is free software: you can redistribute it and/or modify           *
 *  it under the terms of the GNU General Public License as published by      *
 *  the Free Software Foundation, either version 3 of the License, or         *
 *  (at your option) any later version.                                       *
 *                                                                            *
 *  libtmpl is distributed in the hope that it will be useful,                *
 *  but WITHOUT ANY WARRANTY; without even the implied warranty of            *
 *  MERCHANTABILITY or FITNESS FOR A PARTICULAR PURPOSE.  See the             *
 *  GNU General Public License for more details.                              *
 *                                                                            *
 *  You should have received a copy of the GNU General Public License         *
 *  along with libtmpl.  If not, see <https://www.gnu.org/licenses/>.         *
 ******************************************************************************
 *                                tmpl_integer                                *
 ******************************************************************************
 *  Purpose:                                                                  *
 *      Provides tools for working with integers. This includes prime number  *
 *      functions, GCD algorithms, and more.                                  *
 ******************************************************************************
 *                                DEPENDENCIES                                *
 ******************************************************************************
 *  1.) tmpl_bool.h:                                                          *
 *          Header file containing Booleans.                                  *
 ******************************************************************************
 *                             A NOTE ON COMMENTS                             *
 ******************************************************************************
 *  It is anticipated that many users of this code will have experience in    *
 *  either Python or IDL, but not C. Many comments are left to explain as     *
 *  much as possible. Vagueness or unclear code should be reported to:        *
 *  https://github.com/ryanmaguire/libtmpl/issues                             *
 ******************************************************************************
 *                             A FRIENDLY WARNING                             *
 ******************************************************************************
 *  This code is compatible with the C89/C90 standard. The setup script that  *
 *  is used to compile this in make.sh uses gcc and has the                   *
 *  -pedantic and -std=c89 flags to check for compliance. If you edit this to *
 *  use C99 features (built-in complex, built-in booleans, C++ style comments *
 *  and etc.), or GCC extensions, you will need to edit the config script.    *
 ******************************************************************************
 *                                  EXAMPLES                                  *
 ******************************************************************************
 *  Examples of all of the functions can be found in:                         *
 *      libtmpl/examples/integer_examples/                                    *
 ******************************************************************************
 *                                   TESTS                                    *
 ******************************************************************************
 *  Tests for all of the functions can be found in:                           *
 *      libtmpl/tests/integer_tests/                                          *
 ******************************************************************************
 *  Author:     Ryan Maguire                                                  *
 *  Date:       May 12, 2022                                                  *
 ******************************************************************************
 *                             Revision History                               *
 ******************************************************************************
 *  2022/05/12: Ryan Maguire                                                  *
 *      Added license and descriptions for functions.                         *
 ******************************************************************************/

/*  Include guard to prevent including this file twice.                       */
#ifndef TMPL_INTEGER_H
#define TMPL_INTEGER_H

#include <stdlib.h>
#include <libtmpl/include/tmpl_inttype.h>
#include <libtmpl/include/tmpl_vector.h>

/******************************************************************************
 *  Function:                                                                 *
 *      tmpl_Int_Abs                                                          *
 *  Purpose:                                                                  *
 *      Computes the absolute value of an integer.                            *
 *  Arguments:                                                                *
 *      n (int):                                                              *
 *          An integer.                                                       *
 *  Output:                                                                   *
 *      abs_n (int):                                                          *
 *          The absolute value of n.                                          *
 ******************************************************************************/

/*  Small function worth inlining.                                            */
#if TMPL_USE_INLINE == 1

/*  Inline versions found here.                                               */
#include <libtmpl/include/integer/tmpl_integer_abs_inline.h>

#else
/*  Else for #if TMPL_USE_INLINE == 1.                                        */

/*  Otherwise use the functions in src/integer/.                              */
<<<<<<< HEAD
TMPL_EXPORT extern signed char tmpl_Char_Abs(signed char n);
TMPL_EXPORT extern short int tmpl_Short_Abs(short int n);
TMPL_EXPORT extern int tmpl_Int_Abs(int n);
TMPL_EXPORT extern long int tmpl_Long_Abs(long int n);

/*  Long long function if support is available.                               */
#if TMPL_HAS_LONGLONG == 1
TMPL_EXPORT extern long long int tmpl_LLong_Abs(long long int);
#endif
/*  End of #if TMPL_HAS_LONGLONG == 1.                                        */

#endif
=======
extern signed char tmpl_Char_Abs(signed char n);
extern short int tmpl_Short_Abs(short int n);
extern int tmpl_Int_Abs(int n);
extern long int tmpl_Long_Abs(long int n);

/*  Long long function if support is available.                               */
#if TMPL_HAS_LONGLONG == 1
extern long long int tmpl_LLong_Abs(long long int);
#endif
/*  End of #if TMPL_HAS_LONGLONG == 1.                                        */

#endif
>>>>>>> 05f6bd9e
/*  End of #if TMPL_USE_INLINE == 1.                                          */

/******************************************************************************
 *  Function:                                                                 *
 *      tmpl_Int_Array_Max                                                    *
 *  Purpose:                                                                  *
 *      Compute the maximum of an array of ints.                              *
 *  Arguments:                                                                *
 *      int *arr:                                                             *
 *          An array of ints.                                                 *
 *      size_t len:                                                           *
 *          The number of elements in the array.                              *
 *  Output:                                                                   *
 *      int max:                                                              *
 *          The maximum of arr.                                               *
 ******************************************************************************/
<<<<<<< HEAD
TMPL_EXPORT extern signed char tmpl_Char_Array_Max(signed char *arr, size_t len);
=======
extern signed char tmpl_Char_Array_Max(signed char *arr, size_t len);
>>>>>>> 05f6bd9e
extern unsigned char tmpl_UChar_Array_Max(unsigned char *arr, size_t len);
extern short int tmpl_Short_Array_Max(short int *arr, size_t len);
extern unsigned short tmpl_UShort_Array_Max(unsigned short *arr, size_t len);
extern int tmpl_Int_Array_Max(int *arr, size_t len);
extern unsigned int tmpl_UInt_Array_Max(unsigned int *arr, size_t len);
extern long int tmpl_Long_Array_Max(long int *arr, size_t len);
extern unsigned long tmpl_ULong_Array_Max(unsigned long *arr, size_t len);

/******************************************************************************
 *  Function:                                                                 *
 *      tmpl_Int_Array_Min                                                    *
 *  Purpose:                                                                  *
 *      Compute the minimum of an array of ints.                              *
 *  Arguments:                                                                *
 *      int *arr:                                                             *
 *          An array of ints.                                                 *
 *      size_t len:                                                           *
 *          The number of elements in the array.                              *
 *  Output:                                                                   *
 *      int min:                                                              *
 *          The minimum of arr.                                               *
 ******************************************************************************/
extern signed char tmpl_Char_Array_Min(signed char *arr, size_t len);
extern unsigned char tmpl_UChar_Array_Min(unsigned char *arr, size_t len);
extern short int tmpl_Short_Array_Min(short int *arr, size_t len);
extern unsigned short tmpl_UShort_Array_Min(unsigned short *arr, size_t len);
extern int tmpl_Int_Array_Min(int *arr, size_t len);
extern unsigned int tmpl_UInt_Array_Min(unsigned int *arr, size_t len);
extern long int tmpl_Long_Array_Min(long int *arr, size_t len);
extern unsigned long tmpl_ULong_Array_Min(unsigned long *arr, size_t len);

/******************************************************************************
 *  Function:                                                                 *
 *      tmpl_Int_Array_MinMax                                                 *
 *  Purpose:                                                                  *
 *      Compute the min and max of an array of ints.                          *
 *  Arguments:                                                                *
 *      int *arr:                                                             *
 *          An array of ints.                                                 *
 *      size_t len:                                                           *
 *          The number of elements in the array.                              *
 *      int *min:                                                             *
 *          A pointer to an int, the min is stored here.                      *
 *      int *max:                                                             *
 *          A pointer to an int, the max is stored here.                      *
 *  Output:                                                                   *
 *      None (void).                                                          *
 ******************************************************************************/
extern void
tmpl_Char_Array_MinMax(signed char *arr, size_t len,
                       signed char *min, signed char *max);

extern void
tmpl_UChar_Array_MinMax(unsigned char *arr, size_t len,
                        unsigned char *min, unsigned char *max);

extern void
tmpl_Short_Array_MinMax(short int *arr, size_t len,
                        short int *min, short int *max);

extern void
tmpl_UShort_Array_MinMax(unsigned short *arr, size_t len,
                         unsigned short int *min, unsigned short int *max);

extern void
tmpl_Int_Array_MinMax(int *arr, size_t len,
                      int *min, int *max);

extern void
tmpl_UInt_Array_MinMax(unsigned int *arr, size_t len,
                       unsigned int *min, unsigned int *max);

extern void
tmpl_Long_Array_MinMax(long int *arr, size_t len,
                       long int *min, long int *max);

extern void
tmpl_ULong_Array_MinMax(unsigned long *arr, size_t len,
                        unsigned long int *min, unsigned long int *max);

/******************************************************************************
 *  Function:                                                                 *
 *      tmpl_UInt_Factorial                                                   *
 *  Purpose:                                                                  *
 *      Computes the factorial of an integer.                                 *
 *  Arguments:                                                                *
 *      n (unsigned int):                                                     *
 *          An integer.                                                       *
 *  Output:                                                                   *
 *      n! (int):                                                             *
 *          The factorial of n.                                               *
 *  Notes:                                                                    *
 *      Returns 0 on overflow. n! is never zero for positive integers, so     *
 *      this can be used for error checking.                                  *
 ******************************************************************************/
extern unsigned char tmpl_UChar_Factorial(unsigned char n);
extern unsigned short int tmpl_UShort_Factorial(unsigned short int n);
extern unsigned int tmpl_UInt_Factorial(unsigned int n);
extern unsigned long int tmpl_ULong_Factorial(unsigned long int n);

/******************************************************************************
 *  Function:                                                                 *
 *      tmpl_UChar_Leading_Zeros                                              *
 *  Purpose:                                                                  *
 *      Computes the number of leading zeros for unsigned integers. Similar   *
 *      functions are provided for short, int, and long. The number zero is a *
 *      special case and zero is returned.                                    *
 *  Arguments:                                                                *
 *      n (unsigned char/short/int/long):                                     *
 *          An unsigned integer.                                              *
 *  Output:                                                                   *
 *      zeros (int):                                                          *
 *          The number of leading zeros in the binary representation of n.    *
 ******************************************************************************/
extern int tmpl_UChar_Leading_Zeros(unsigned char n);
extern int tmpl_UShort_Leading_Zeros(unsigned short int n);
extern int tmpl_UInt_Leading_Zeros(unsigned int n);
extern int tmpl_ULong_Leading_Zeros(unsigned long int n);
#if TMPL_HAS_LONGLONG == 1
extern int tmpl_ULLong_Leading_Zeros(unsigned long long int);
#endif

/******************************************************************************
 *  Function:                                                                 *
 *      tmpl_Int_Max                                                          *
 *  Purpose:                                                                  *
 *      Compute the maximum of two ints.                                      *
 *  Arguments:                                                                *
 *      int x:                                                                *
 *          An integer.                                                       *
 *      int y:                                                                *
 *          Another integer.                                                  *
 *  Output:                                                                   *
 *      int max:                                                              *
 *          The maximum of x and y.                                           *
 ******************************************************************************/
extern signed char tmpl_Char_Max(signed char x, signed char y);
extern short int tmpl_Short_Max(short int x, short int y);
extern int tmpl_Int_Max(int x, int y);
extern long int tmpl_Long_Max(long int x, long int y);
extern unsigned char tmpl_UChar_Max(unsigned char x, unsigned char y);
extern unsigned short tmpl_UShort_Max(unsigned short x, unsigned short y);
extern unsigned int tmpl_UInt_Max(unsigned int x, unsigned int y);
extern unsigned long tmpl_ULong_Max(unsigned long x, unsigned long y);

/******************************************************************************
 *  Function:                                                                 *
 *      tmpl_Int_Min                                                          *
 *  Purpose:                                                                  *
 *      Compute the minimum of two ints.                                      *
 *  Arguments:                                                                *
 *      int x:                                                                *
 *          An integer.                                                       *
 *      int y:                                                                *
 *          Another integer.                                                  *
 *  Output:                                                                   *
 *      int max:                                                              *
 *          The minimum of x and y.                                           *
 ******************************************************************************/
extern signed char tmpl_Char_Min(signed char x, signed char y);
extern short int tmpl_Short_Min(short int x, short int y);
extern int tmpl_Int_Min(int x, int y);
extern long int tmpl_Long_Min(long int x, long int y);
extern unsigned char tmpl_UChar_Min(unsigned char x, unsigned char y);
extern unsigned short tmpl_UShort_Min(unsigned short x, unsigned short y);
extern unsigned int tmpl_UInt_Min(unsigned int x, unsigned int y);
extern unsigned long tmpl_ULong_Min(unsigned long x, unsigned long y);

/******************************************************************************
 *  Function:                                                                 *
 *      tmpl_Int_Max                                                          *
 *  Purpose:                                                                  *
 *      Compute the maximum of two ints.                                      *
 *  Arguments:                                                                *
 *      int x:                                                                *
 *          An integer.                                                       *
 *      int y:                                                                *
 *          Another integer.                                                  *
 *  Output:                                                                   *
 *      int max:                                                              *
 *          The maximum of x and y.                                           *
 ******************************************************************************/
extern signed char tmpl_Char_Max(signed char x, signed char y);
extern short int tmpl_Short_Max(short int x, short int y);
extern int tmpl_Int_Max(int x, int y);
extern long int tmpl_Long_Max(long int x, long int y);
extern unsigned char tmpl_UChar_Max(unsigned char x, unsigned char y);
extern unsigned short tmpl_UShort_Max(unsigned short x, unsigned short y);
extern unsigned int tmpl_UInt_Max(unsigned int x, unsigned int y);
extern unsigned long tmpl_ULong_Max(unsigned long x, unsigned long y);

/******************************************************************************
 *  Function:                                                                 *
 *      tmpl_Int_Min                                                          *
 *  Purpose:                                                                  *
 *      Compute the minimum of two ints.                                      *
 *  Arguments:                                                                *
 *      int x:                                                                *
 *          An integer.                                                       *
 *      int y:                                                                *
 *          Another integer.                                                  *
 *  Output:                                                                   *
 *      int max:                                                              *
 *          The minimum of x and y.                                           *
 ******************************************************************************/
extern signed char tmpl_Char_Min(signed char x, signed char y);
extern short int tmpl_Short_Min(short int x, short int y);
extern int tmpl_Int_Min(int x, int y);
extern long int tmpl_Long_Min(long int x, long int y);
extern unsigned char tmpl_UChar_Min(unsigned char x, unsigned char y);
extern unsigned short tmpl_UShort_Min(unsigned short x, unsigned short y);
extern unsigned int tmpl_UInt_Min(unsigned int x, unsigned int y);
extern unsigned long tmpl_ULong_Min(unsigned long x, unsigned long y);

/******************************************************************************
 *  Function:                                                                 *
 *      tmpl_Char_Trailing_Zeros                                              *
 *  Purpose:                                                                  *
 *      Computes the number of trailing zeros for signed integers. Similar    *
 *      functions are provided for short, int, and long. The number zero is a *
 *      special case and zero is returned.                                    *
 *  Arguments:                                                                *
 *      n (char/short/int/long):                                              *
 *          An integer.                                                       *
 *  Output:                                                                   *
 *      zeros (int):                                                          *
 *          The number of trailing zeros in the binary representation of n.   *
 *  Source Code:                                                              *
 *      libtmpl/src/integer/tmpl_trailing_zeros_char.c                        *
 *      libtmpl/src/integer/tmpl_trailing_zeros_short.c                       *
 *      libtmpl/src/integer/tmpl_trailing_zeros_int.c                         *
 *      libtmpl/src/integer/tmpl_trailing_zeros_long.c                        *
 ******************************************************************************/
extern int tmpl_Char_Trailing_Zeros(signed char n);
extern int tmpl_Short_Trailing_Zeros(short int n);
extern int tmpl_Int_Trailing_Zeros(int n);
extern int tmpl_Long_Trailing_Zeros(long int n);

/******************************************************************************
 *  Function:                                                                 *
 *      tmpl_UChar_Trailing_Zeros                                             *
 *  Purpose:                                                                  *
 *      Computes the number of trailing zeros for unsigned integers. Similar  *
 *      functions are provided for short, int, and long. The number zero is a *
 *      special case and zero is returned.                                    *
 *  Arguments:                                                                *
 *      n (unsigned char/short/int/long):                                     *
 *          An unsigned integer.                                              *
 *  Output:                                                                   *
 *      zeros (int):                                                          *
 *          The number of trailing zeros in the binary representation of n.   *
 *  Source Code:                                                              *
 *      libtmpl/src/integer/tmpl_trailing_zeros_uchar.c                       *
 *      libtmpl/src/integer/tmpl_trailing_zeros_ushort.c                      *
 *      libtmpl/src/integer/tmpl_trailing_zeros_uint.c                        *
 *      libtmpl/src/integer/tmpl_trailing_zeros_ulong.c                       *
 *  Examples:                                                                 *
 *      libtmpl/examples/integer/tmpl_trailing_zeros_uchar_example.c          *
 *      libtmpl/examples/integer/tmpl_trailing_zeros_ushort_example.c         *
 *      libtmpl/examples/integer/tmpl_trailing_zeros_uint_example.c           *
 *      libtmpl/examples/integer/tmpl_trailing_zeros_ulong_example.c          *
 *  Tests:                                                                    *
 *      libtmpl/tests/integer/time_tests/                                     *
 *          tmpl_trailing_zeros_uchar_time_test.c                             *
 *          tmpl_trailing_zeros_ushort_time_test.c                            *
 *          tmpl_trailing_zeros_uint_time_test.c                              *
 *          tmpl_trailing_zeros_ulong_time_test.c                             *
 ******************************************************************************/
extern int tmpl_UChar_Trailing_Zeros(unsigned char n);
extern int tmpl_UShort_Trailing_Zeros(unsigned short int n);
extern int tmpl_UInt_Trailing_Zeros(unsigned int n);
extern int tmpl_ULong_Trailing_Zeros(unsigned long int n);

/******************************************************************************
 *  Function:                                                                 *
 *      tmpl_Char_GCD                                                         *
 *  Purpose:                                                                  *
 *      Computes the greatest common denominator of two signed integers. The  *
 *      value is always positive, even for negative inputs. Similar functions *
 *      are provided for short, int, and long.                                *
 *  Arguments:                                                                *
 *      n_pty (unsigned char/short/int/long *):                               *
 *          A pointer to an unsigned integer, the value being modified.       *
 *  Output:                                                                   *
 *      None (void).                                                          *
 *  Source Code:                                                              *
 *      libtmpl/src/integer/tmpl_remove_trailing_zeros_uchar.c                *
 *      libtmpl/src/integer/tmpl_remove_trailing_zeros_ushort.c               *
 *      libtmpl/src/integer/tmpl_remove_trailing_zeros_uint.c                 *
 *      libtmpl/src/integer/tmpl_remove_trailing_zeros_ulong.c                *
 *  Examples:                                                                 *
 *      libtmpl/examples/integer/                                             *
 *          tmpl_remove_trailing_zeros_uchar_example.c                        *
 *          tmpl_remove_trailing_zeros_ushort_example.c                       *
 *          tmpl_remove_trailing_zeros_uint_example.c                         *
 *          tmpl_remove_trailing_zeros_ulong_example.c                        *
 *  Tests:                                                                    *
 *      libtmpl/tests/integer/time_tests/                                     *
 *          tmpl_remove_trailing_zeros_uchar_time_test.c                      *
 *          tmpl_remove_trailing_zeros_ushort_time_test.c                     *
 *          tmpl_remove_trailing_zeros_uint_time_test.c                       *
 *          tmpl_remove_trailing_zeros_ulong_time_test.c                      *
 ******************************************************************************/
extern char tmpl_Char_GCD(signed char m, signed char n);
extern short int tmpl_Short_GCD(short int m, short int n);
extern int tmpl_Int_GCD(int m, int n);
extern long int tmpl_Long_GCD(long int m, long int n);

/******************************************************************************
 *  Function:                                                                 *
 *      tmpl_UChar_GCD                                                        *
 *  Purpose:                                                                  *
 *      Computes the greatest common denominator of two unsigned integers.    *
 *      Similar functions are provided for short, int, and long.              *
 *  Arguments:                                                                *
 *      m (unsigned char/short/int/long):                                     *
 *          The first integer.                                                *
 *      n (unsigned char/short/int/long):                                     *
 *          The second integer.                                               *
 *  Output:                                                                   *
 *      GCD (unsigned char/short/int/long):                                   *
 *          The greatest common denominator of m and n.                       *
 *  Source Code:                                                              *
 *      libtmpl/src/integer/tmpl_binary_gcd_uchar.c                           *
 *      libtmpl/src/integer/tmpl_binary_gcd_ushort.c                          *
 *      libtmpl/src/integer/tmpl_binary_gcd_uint.c                            *
 *      libtmpl/src/integer/tmpl_binary_gcd_ulong.c                           *
 *  Examples:                                                                 *
 *      libtmpl/examples/integer/                                             *
 *          tmpl_binary_gcd_uchar_example.c                                   *
 *          tmpl_binary_gcd_ushort_example.c                                  *
 *          tmpl_binary_gcd_uint_example.c                                    *
 *          tmpl_binary_gcd_ulong_example.c                                   *
 *  Tests:                                                                    *
 *      libtmpl/tests/integer/time_tests/                                     *
 *          tmpl_binary_gcd_uchar_time_test.c                                 *
 *          tmpl_binary_gcd_ushort_time_test.c                                *
 *          tmpl_binary_gcd_uint_time_test.c                                  *
 *          tmpl_binary_gcd_ulong_time_test.c                                 *
 ******************************************************************************/
extern unsigned char
tmpl_UChar_GCD(unsigned char m, unsigned char n);

extern unsigned short int
tmpl_UShort_GCD(unsigned short int m, unsigned short int n);

extern unsigned int
tmpl_UInt_GCD(unsigned int m, unsigned int n);

extern unsigned long int
tmpl_ULong_GCD(unsigned long int m, unsigned long int n);

/******************************************************************************
 *  Function:                                                                 *
 *      tmpl_UIntVector_GCD                                                   *
 *  Purpose:                                                                  *
 *      Computes the multi-variable GCD of a vector of integers.              *
 *  Arguments:                                                                *
 *      arr (tmpl_UIntVector *):                                              *
 *          An array of unsigned integer.                                     *
 *  Output:                                                                   *
 *      GCD (unsigned int):                                                   *
 *          The greatest common denominator of the array.                     *
 ******************************************************************************/
extern unsigned int tmpl_UIntVector_GCD(tmpl_UIntVector *arr);

/******************************************************************************
 *  Function:                                                                 *
 *      tmpl_Sieve_of_Eratosthenes                                            *
 *  Purpose:                                                                  *
 *      Computes the first N prime numbers using the Sieve of Eratosthenes.   *
 *  Arguments:                                                                *
 *      N (unsigned long int):                                                *
 *          The number of primes to compute.                                  *
 *  Output:                                                                   *
 *      arr (tmpl_ULongVector *):                                             *
 *          The first N primes in order.                                      *
 ******************************************************************************/
extern tmpl_ULongVector *tmpl_Sieve_of_Eratosthenes(unsigned long int N);

/*  Macros for taking advantage of several builtin's different compilers      *
 *  may have. GCC and clang support __builtin_ctz and more.                   */
#if defined(__has_builtin)

/*  Count-Trailing-Zeros for unsigned int.                                    */
#if __has_builtin(__builtin_ctz)
#define TMPL_UINT_TRAILING_ZEROS(n) ((n) == 0U ? 0 : __builtin_ctz((n)))
#else
#define TMPL_UINT_TRAILING_ZEROS tmpl_UInt_Trailing_Zeros
#endif
/*  End of #if __has_builtin(__builtin_ctz).                                  */

/*  Count-Trailing-Zeros for unsigned long int.                               */
#if __has_builtin(__builtin_ctzl)
#define TMPL_ULONG_TRAILING_ZEROS(n) ((n) == 0UL ? 0L : __builtin_ctzl((n)))
#else
#define TMPL_ULONG_TRAILING_ZEROS tmpl_ULong_Trailing_Zeros
#endif
/*  End of #if __has_builtin(__builtin_ctzl).                                 */

/*  Count-Trailing-Zeros for signed int.                                      */
#if __has_builtin(__builtin_ffs)
#define TMPL_INT_TRAILING_ZEROS(n) ((n) == 0 ? 0L : __builtin_ffs((n)) - 1)
#else
#define TMPL_INT_TRAILING_ZEROS tmpl_Int_Trailing_Zeros
#endif
/*  End of #if __has_builtin(__builtin_ffs).                                  */

/*  Count-Trailing-Zeros for signed long int.                                 */
#if __has_builtin(__builtin_ffsl)
#define TMPL_LONG_TRAILING_ZEROS(n) ((n) == 0L ? 0L : __builtin_ffsl((n)) - 1L)
#else
#define TMPL_LONG_TRAILING_ZEROS tmpl_Long_Trailing_Zeros
#endif
/*  End of #if __has_builtin(__builtin_ffsl).                                 */

/*  Count-Leading-Zeros for unsigned int.                                     */
#if __has_builtin(__builtin_clz)
#define TMPL_UINT_LEADING_ZEROS(n) ((n) == 0U ? 0 : __builtin_clz((n)))
#else
#define TMPL_UINT_LEADING_ZEROS tmpl_UInt_Leading_Zeros
#endif
/*  End of #if __has_builtin(__builtin_clz).                                  */

/*  Count-Leading-Zeros for unsigned long int.                                */
#if __has_builtin(__builtin_clzl)
#define TMPL_ULONG_LEADING_ZEROS(n) ((n) == 0UL ? 0L : __builtin_clzl((n)))
#else
#define TMPL_ULONG_LEADING_ZEROS tmpl_ULong_Leading_Zeros
#endif
/*  End of #if __has_builtin(__builtin_clzl).                                 */

/*  Macros for long long function if long long is available.                  */
#if TMPL_HAS_LONGLONG == 1

/*  Count-Trailing-Zeros for unsigned long long int.                          */
#if __has_builtin(__builtin_ctzll)
#define TMPL_ULLONG_TRAILING_ZEROS(n) ((n) == 0ULL ? 0LL : __builtin_ctzll((n)))
#else
#define TMPL_ULLONG_TRAILING_ZEROS tmpl_ULLong_Trailing_Zeros
#endif
/*  End of #if __has_builtin(__builtin_ctzll).                                */

/*  Count-Trailing-Zeros for signed long long int.                            */
#if __has_builtin(__builtin_ffsll)
#define TMPL_LLONG_TRAILING_ZEROS(n) ((n) == 0LL ? 0LL:__builtin_ffsll((n))-1LL)
#else
#define TMPL_LLONG_TRAILING_ZEROS tmpl_LLong_Trailing_Zeros
#endif
/*  End of #if __has_builtin(__builtin_ffsl).                                 */

/*  Count-Leading-Zeros for unsigned long long int.                           */
#if __has_builtin(__builtin_clzll)
#define TMPL_ULLONG_LEADING_ZEROS(n) ((n) == 0ULL ? 0LL : __builtin_clzll((n)))
#else
#define TMPL_ULLONG_LEADING_ZEROS tmpl_ULLong_Leading_Zeros
#endif
/*  End of #if __has_builtin(__builtin_clzll).                                */

#endif
/*  End of #if TMPL_HAS_LONGLONG == 1.                                        */

#else
/*  Else for #if defined(__has_builtin).                                      */

/*  Lacking any built-in support, use libtmpl's function.                     */
#define TMPL_UINT_TRAILING_ZEROS tmpl_UInt_Trailing_Zeros
#define TMPL_ULONG_TRAILING_ZEROS tmpl_ULong_Trailing_Zeros
#define TMPL_INT_TRAILING_ZEROS tmpl_Int_Trailing_Zeros
#define TMPL_LONG_TRAILING_ZEROS tmpl_Long_Trailing_Zeros
#define TMPL_UINT_LEADING_ZEROS tmpl_UInt_Leading_Zeros
#define TMPL_ULONG_LEADING_ZEROS tmpl_ULong_Leading_Zeros

/*  Macros for long long function if long long is available.                  */
#if TMPL_HAS_LONGLONG == 1
#define TMPL_LLONG_TRAILING_ZEROS tmpl_LLong_Trailing_Zeros
#define TMPL_ULLONG_TRAILING_ZEROS tmpl_ULLong_Trailing_Zeros
#define TMPL_ULLONG_LEADING_ZEROS tmpl_ULLong_Leading_Zeros
#endif
/*  End of #if TMPL_HAS_LONGLONG == 1.                                        */

#endif
/*  End of #if defined(__has_builtin).                                        */

#define TMPL_UCHAR_TRAILING_ZEROS tmpl_UChar_Trailing_Zeros
#define TMPL_USHORT_TRAILING_ZEROS tmpl_UShort_Trailing_Zeros
#define TMPL_CHAR_TRAILING_ZEROS tmpl_Char_Trailing_Zeros
#define TMPL_SHORT_TRAILING_ZEROS tmpl_Short_Trailing_Zeros
#define TMPL_UCHAR_LEADING_ZEROS tmpl_UChar_Leading_Zeros
#define TMPL_USHORT_LEADING_ZEROS tmpl_UShort_Leading_Zeros

#endif
/*  End of include guard.                                                     */<|MERGE_RESOLUTION|>--- conflicted
+++ resolved
@@ -92,20 +92,6 @@
 /*  Else for #if TMPL_USE_INLINE == 1.                                        */
 
 /*  Otherwise use the functions in src/integer/.                              */
-<<<<<<< HEAD
-TMPL_EXPORT extern signed char tmpl_Char_Abs(signed char n);
-TMPL_EXPORT extern short int tmpl_Short_Abs(short int n);
-TMPL_EXPORT extern int tmpl_Int_Abs(int n);
-TMPL_EXPORT extern long int tmpl_Long_Abs(long int n);
-
-/*  Long long function if support is available.                               */
-#if TMPL_HAS_LONGLONG == 1
-TMPL_EXPORT extern long long int tmpl_LLong_Abs(long long int);
-#endif
-/*  End of #if TMPL_HAS_LONGLONG == 1.                                        */
-
-#endif
-=======
 extern signed char tmpl_Char_Abs(signed char n);
 extern short int tmpl_Short_Abs(short int n);
 extern int tmpl_Int_Abs(int n);
@@ -118,7 +104,6 @@
 /*  End of #if TMPL_HAS_LONGLONG == 1.                                        */
 
 #endif
->>>>>>> 05f6bd9e
 /*  End of #if TMPL_USE_INLINE == 1.                                          */
 
 /******************************************************************************
@@ -135,11 +120,7 @@
  *      int max:                                                              *
  *          The maximum of arr.                                               *
  ******************************************************************************/
-<<<<<<< HEAD
-TMPL_EXPORT extern signed char tmpl_Char_Array_Max(signed char *arr, size_t len);
-=======
 extern signed char tmpl_Char_Array_Max(signed char *arr, size_t len);
->>>>>>> 05f6bd9e
 extern unsigned char tmpl_UChar_Array_Max(unsigned char *arr, size_t len);
 extern short int tmpl_Short_Array_Max(short int *arr, size_t len);
 extern unsigned short tmpl_UShort_Array_Max(unsigned short *arr, size_t len);
@@ -261,52 +242,6 @@
 #if TMPL_HAS_LONGLONG == 1
 extern int tmpl_ULLong_Leading_Zeros(unsigned long long int);
 #endif
-
-/******************************************************************************
- *  Function:                                                                 *
- *      tmpl_Int_Max                                                          *
- *  Purpose:                                                                  *
- *      Compute the maximum of two ints.                                      *
- *  Arguments:                                                                *
- *      int x:                                                                *
- *          An integer.                                                       *
- *      int y:                                                                *
- *          Another integer.                                                  *
- *  Output:                                                                   *
- *      int max:                                                              *
- *          The maximum of x and y.                                           *
- ******************************************************************************/
-extern signed char tmpl_Char_Max(signed char x, signed char y);
-extern short int tmpl_Short_Max(short int x, short int y);
-extern int tmpl_Int_Max(int x, int y);
-extern long int tmpl_Long_Max(long int x, long int y);
-extern unsigned char tmpl_UChar_Max(unsigned char x, unsigned char y);
-extern unsigned short tmpl_UShort_Max(unsigned short x, unsigned short y);
-extern unsigned int tmpl_UInt_Max(unsigned int x, unsigned int y);
-extern unsigned long tmpl_ULong_Max(unsigned long x, unsigned long y);
-
-/******************************************************************************
- *  Function:                                                                 *
- *      tmpl_Int_Min                                                          *
- *  Purpose:                                                                  *
- *      Compute the minimum of two ints.                                      *
- *  Arguments:                                                                *
- *      int x:                                                                *
- *          An integer.                                                       *
- *      int y:                                                                *
- *          Another integer.                                                  *
- *  Output:                                                                   *
- *      int max:                                                              *
- *          The minimum of x and y.                                           *
- ******************************************************************************/
-extern signed char tmpl_Char_Min(signed char x, signed char y);
-extern short int tmpl_Short_Min(short int x, short int y);
-extern int tmpl_Int_Min(int x, int y);
-extern long int tmpl_Long_Min(long int x, long int y);
-extern unsigned char tmpl_UChar_Min(unsigned char x, unsigned char y);
-extern unsigned short tmpl_UShort_Min(unsigned short x, unsigned short y);
-extern unsigned int tmpl_UInt_Min(unsigned int x, unsigned int y);
-extern unsigned long tmpl_ULong_Min(unsigned long x, unsigned long y);
 
 /******************************************************************************
  *  Function:                                                                 *
