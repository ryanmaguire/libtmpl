/*  Include guard to prevent including this file twice.                       */
#ifndef TMPL_WINDOW_FUNCTIONS_H
#define TMPL_WINDOW_FUNCTIONS_H

/*  complex data types are defined here.                                      */
#include <libtmpl/include/tmpl_complex.h>

<<<<<<< HEAD
TMPL_EXPORT extern double
=======
/*  If using with C++ (and not C), wrap the entire header file in an extern   *
 *  "C" statement. Check if C++ is being used with __cplusplus.               */
#ifdef __cplusplus
extern "C" {
#endif

extern double
>>>>>>> f8ab2bdf
tmpl_Complex_Window_Normalization(tmpl_ComplexDouble *ker,
                                  long dim, double dx, double f_scale);

#define RectNormEQ 1.0
#define CossNormEQ 1.5
#define KB20NormEQ 1.49634231
#define KB25NormEQ 1.65191895
#define KB35NormEQ 1.92844639
#define KBMD20NormEQ 1.52048382
#define KBMD25NormEQ 1.65994438
#define KBMD35NormEQ 1.52048382

/*  typedef for the window function pointers. Window functions take in two    *
 *  doubles (the x-value and the window width), and return a double.          *
 *  The function pointer works as follows:                                    *
 *      return_type  (*type_name)(type_var1, type_var2, ...)                  *
 *  So, let's typedef this for the window function.                           */
typedef float (*tmpl_WindowFuncFloat)(float, float);
typedef double (*tmpl_WindowFuncDouble)(double, double);
typedef long double (*tmpl_WindowFuncLDouble)(long double, long double);

/*  As a side comment, the FresT function pointer takes a different number of *
 *  variables depending on which method of diffraction correction is being    *
 *  performed, so we can't just typedef it here. We'll need to declare it     *
 *  individually for each diffraction correction method instead.              */

TMPL_EXPORT extern float
tmpl_Float_Kaiser_Bessel_2_0(float x, float W);

TMPL_EXPORT extern double
tmpl_Double_Kaiser_Bessel_2_0(double x, double W);

TMPL_EXPORT extern long double
tmpl_LDouble_Kaiser_Bessel_2_0(long double x, long double W);

TMPL_EXPORT extern float
tmpl_Float_Kaiser_Bessel_2_5(float x, float W);

TMPL_EXPORT extern double
tmpl_Double_Kaiser_Bessel_2_5(double x, double W);

TMPL_EXPORT extern long double
tmpl_LDouble_Kaiser_Bessel_2_5(long double x, long double W);


TMPL_EXPORT extern float
tmpl_Float_Kaiser_Bessel_3_5(float x, float W);

TMPL_EXPORT extern double
tmpl_Double_Kaiser_Bessel_3_5(double x, double W);

TMPL_EXPORT extern long double
tmpl_LDouble_Kaiser_Bessel_3_5(long double x, long double W);

TMPL_EXPORT extern float
tmpl_Float_Modified_Kaiser_Bessel_2_0(float x, float W);

TMPL_EXPORT extern double
tmpl_Double_Modified_Kaiser_Bessel_2_0(double x, double W);

TMPL_EXPORT extern long double
tmpl_LDouble_Modified_Kaiser_Bessel_2_0(long double x, long double W);

TMPL_EXPORT extern float
tmpl_Float_Modified_Kaiser_Bessel_2_5(float x, float W);

TMPL_EXPORT extern double
tmpl_Double_Modified_Kaiser_Bessel_2_5(double x, double W);

TMPL_EXPORT extern long double
tmpl_LDouble_Modified_Kaiser_Bessel_2_5(long double x, long double W);

TMPL_EXPORT extern float
tmpl_Float_Modified_Kaiser_Bessel_3_5(float x, float W);

TMPL_EXPORT extern double
tmpl_Double_Modified_Kaiser_Bessel_3_5(double x, double W);

TMPL_EXPORT extern long double
tmpl_LDouble_Modified_Kaiser_Bessel_3_5(long double x, long double W);

TMPL_EXPORT extern float
tmpl_Float_Rect_Window(float x, float W);

TMPL_EXPORT extern double
tmpl_Double_Rect_Window(double x, double W);

TMPL_EXPORT extern long double
tmpl_LDouble_Rect_Window(long double x, long double W);

TMPL_EXPORT extern float
tmpl_Float_Coss_Window(float x, float W);

TMPL_EXPORT extern double
tmpl_Double_Coss_Window(double x, double W);

TMPL_EXPORT extern long double
tmpl_LDouble_Coss_Window(long double x, long double W);

TMPL_EXPORT extern float
tmpl_Float_Kaiser_Bessel(float x, float W, float alpha);

TMPL_EXPORT extern double
tmpl_Double_Kaiser_Bessel(double x, double W, double alpha);

TMPL_EXPORT extern long double
tmpl_LDouble_Kaiser_Bessel(long double x, long double W, long double alpha);

TMPL_EXPORT extern float
tmpl_Float_Modified_Kaiser_Bessel(float x, float W, float alpha);

TMPL_EXPORT extern double
tmpl_Double_Modified_Kaiser_Bessel(double x, double W, double alpha);

TMPL_EXPORT extern long double
tmpl_LDouble_Modified_Kaiser_Bessel(long double x, long double W,
                                    long double alpha);

TMPL_EXPORT extern float
tmpl_Normeq_Float(float *w_func, long n_elements);

TMPL_EXPORT extern double
tmpl_Normeq_Double(double *w_func, long n_elements);

TMPL_EXPORT extern long double
tmpl_Normeq_LDouble(long double *w_func, long n_elements);

TMPL_EXPORT extern double
tmpl_Normeq_Short(short *w_func, long n_elements);

TMPL_EXPORT extern double
tmpl_Normeq_Int(int *w_func, long n_elements);

TMPL_EXPORT extern double
tmpl_Normeq_Long(long *w_func, long n_elements);


/*  Window Normalization Functions                                            */
TMPL_EXPORT extern float
tmpl_Float_Window_Normalization(float *ker, long dim, float dx, float f_scale);

TMPL_EXPORT extern double
tmpl_Double_Window_Normalization(double *ker, long dim,
                                 double dx, double f_scale);

TMPL_EXPORT extern long double
tmpl_LDouble_Window_Normalization(long double *ker, long dim, long double dx,
                                  long double f_scale);

/*  End of extern "C" statement allowing C++ compatibility.                   */
#ifdef __cplusplus
}
#endif

#endif
/*  End of include guard.                                                     */<|MERGE_RESOLUTION|>--- conflicted
+++ resolved
@@ -5,9 +5,6 @@
 /*  complex data types are defined here.                                      */
 #include <libtmpl/include/tmpl_complex.h>
 
-<<<<<<< HEAD
-TMPL_EXPORT extern double
-=======
 /*  If using with C++ (and not C), wrap the entire header file in an extern   *
  *  "C" statement. Check if C++ is being used with __cplusplus.               */
 #ifdef __cplusplus
@@ -15,7 +12,6 @@
 #endif
 
 extern double
->>>>>>> f8ab2bdf
 tmpl_Complex_Window_Normalization(tmpl_ComplexDouble *ker,
                                   long dim, double dx, double f_scale);
 
@@ -42,126 +38,126 @@
  *  performed, so we can't just typedef it here. We'll need to declare it     *
  *  individually for each diffraction correction method instead.              */
 
-TMPL_EXPORT extern float
+extern float
 tmpl_Float_Kaiser_Bessel_2_0(float x, float W);
 
-TMPL_EXPORT extern double
+extern double
 tmpl_Double_Kaiser_Bessel_2_0(double x, double W);
 
-TMPL_EXPORT extern long double
+extern long double
 tmpl_LDouble_Kaiser_Bessel_2_0(long double x, long double W);
 
-TMPL_EXPORT extern float
+extern float
 tmpl_Float_Kaiser_Bessel_2_5(float x, float W);
 
-TMPL_EXPORT extern double
+extern double
 tmpl_Double_Kaiser_Bessel_2_5(double x, double W);
 
-TMPL_EXPORT extern long double
+extern long double
 tmpl_LDouble_Kaiser_Bessel_2_5(long double x, long double W);
 
 
-TMPL_EXPORT extern float
+extern float
 tmpl_Float_Kaiser_Bessel_3_5(float x, float W);
 
-TMPL_EXPORT extern double
+extern double
 tmpl_Double_Kaiser_Bessel_3_5(double x, double W);
 
-TMPL_EXPORT extern long double
+extern long double
 tmpl_LDouble_Kaiser_Bessel_3_5(long double x, long double W);
 
-TMPL_EXPORT extern float
+extern float
 tmpl_Float_Modified_Kaiser_Bessel_2_0(float x, float W);
 
-TMPL_EXPORT extern double
+extern double
 tmpl_Double_Modified_Kaiser_Bessel_2_0(double x, double W);
 
-TMPL_EXPORT extern long double
+extern long double
 tmpl_LDouble_Modified_Kaiser_Bessel_2_0(long double x, long double W);
 
-TMPL_EXPORT extern float
+extern float
 tmpl_Float_Modified_Kaiser_Bessel_2_5(float x, float W);
 
-TMPL_EXPORT extern double
+extern double
 tmpl_Double_Modified_Kaiser_Bessel_2_5(double x, double W);
 
-TMPL_EXPORT extern long double
+extern long double
 tmpl_LDouble_Modified_Kaiser_Bessel_2_5(long double x, long double W);
 
-TMPL_EXPORT extern float
+extern float
 tmpl_Float_Modified_Kaiser_Bessel_3_5(float x, float W);
 
-TMPL_EXPORT extern double
+extern double
 tmpl_Double_Modified_Kaiser_Bessel_3_5(double x, double W);
 
-TMPL_EXPORT extern long double
+extern long double
 tmpl_LDouble_Modified_Kaiser_Bessel_3_5(long double x, long double W);
 
-TMPL_EXPORT extern float
+extern float
 tmpl_Float_Rect_Window(float x, float W);
 
-TMPL_EXPORT extern double
+extern double
 tmpl_Double_Rect_Window(double x, double W);
 
-TMPL_EXPORT extern long double
+extern long double
 tmpl_LDouble_Rect_Window(long double x, long double W);
 
-TMPL_EXPORT extern float
+extern float
 tmpl_Float_Coss_Window(float x, float W);
 
-TMPL_EXPORT extern double
+extern double
 tmpl_Double_Coss_Window(double x, double W);
 
-TMPL_EXPORT extern long double
+extern long double
 tmpl_LDouble_Coss_Window(long double x, long double W);
 
-TMPL_EXPORT extern float
+extern float
 tmpl_Float_Kaiser_Bessel(float x, float W, float alpha);
 
-TMPL_EXPORT extern double
+extern double
 tmpl_Double_Kaiser_Bessel(double x, double W, double alpha);
 
-TMPL_EXPORT extern long double
+extern long double
 tmpl_LDouble_Kaiser_Bessel(long double x, long double W, long double alpha);
 
-TMPL_EXPORT extern float
+extern float
 tmpl_Float_Modified_Kaiser_Bessel(float x, float W, float alpha);
 
-TMPL_EXPORT extern double
+extern double
 tmpl_Double_Modified_Kaiser_Bessel(double x, double W, double alpha);
 
-TMPL_EXPORT extern long double
+extern long double
 tmpl_LDouble_Modified_Kaiser_Bessel(long double x, long double W,
                                     long double alpha);
 
-TMPL_EXPORT extern float
+extern float
 tmpl_Normeq_Float(float *w_func, long n_elements);
 
-TMPL_EXPORT extern double
+extern double
 tmpl_Normeq_Double(double *w_func, long n_elements);
 
-TMPL_EXPORT extern long double
+extern long double
 tmpl_Normeq_LDouble(long double *w_func, long n_elements);
 
-TMPL_EXPORT extern double
+extern double
 tmpl_Normeq_Short(short *w_func, long n_elements);
 
-TMPL_EXPORT extern double
+extern double
 tmpl_Normeq_Int(int *w_func, long n_elements);
 
-TMPL_EXPORT extern double
+extern double
 tmpl_Normeq_Long(long *w_func, long n_elements);
 
 
 /*  Window Normalization Functions                                            */
-TMPL_EXPORT extern float
+extern float
 tmpl_Float_Window_Normalization(float *ker, long dim, float dx, float f_scale);
 
-TMPL_EXPORT extern double
+extern double
 tmpl_Double_Window_Normalization(double *ker, long dim,
                                  double dx, double f_scale);
 
-TMPL_EXPORT extern long double
+extern long double
 tmpl_LDouble_Window_Normalization(long double *ker, long dim, long double dx,
                                   long double f_scale);
 
