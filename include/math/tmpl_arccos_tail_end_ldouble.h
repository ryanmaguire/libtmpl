/******************************************************************************
 *                                  LICENSE                                   *
 ******************************************************************************
 *  This file is part of libtmpl.                                             *
 *                                                                            *
 *  libtmpl is free software: you can redistribute it and/or modify           *
 *  it under the terms of the GNU General Public License as published by      *
 *  the Free Software Foundation, either version 3 of the License, or         *
 *  (at your option) any later version.                                       *
 *                                                                            *
 *  libtmpl is distributed in the hope that it will be useful,                *
 *  but WITHOUT ANY WARRANTY; without even the implied warranty of            *
 *  MERCHANTABILITY or FITNESS FOR A PARTICULAR PURPOSE.  See the             *
 *  GNU General Public License for more details.                              *
 *                                                                            *
 *  You should have received a copy of the GNU General Public License         *
 *  along with libtmpl.  If not, see <https://www.gnu.org/licenses/>.         *
 ******************************************************************************
 *                        tmpl_arccos_tail_end_ldouble                        *
 ******************************************************************************
 *  Purpose:                                                                  *
 *      Computes the acos(x) for 0.5 <= x < 1.0.                              *
 ******************************************************************************
 *                             DEFINED FUNCTIONS                              *
 ******************************************************************************
 *  Function Name:                                                            *
 *      tmpl_LDouble_Arccos_Tail_End                                          *
 *  Purpose:                                                                  *
 *      Computes the inverse cosine for 0.5 <= x < 1.                         *
 *  Arguments:                                                                *
 *      x (long double):                                                      *
 *          A real number.                                                    *
 *  Output:                                                                   *
 *      acos_x (long double):                                                 *
 *          The inverse cosine of x.                                          *
 *  Called Functions:                                                         *
 *      tmpl_LDouble_Sqrt (tmpl_math.h):                                      *
 *          Computes the square root of a number.                             *
 *  Method:                                                                   *
 *      Use the following trig identity:                                      *
 *          acos(x) = 2*asin(sqrt((1-x)/2))                                   *
 *      Compute this using a Pade approximant.                                *
 *          64-bit double:                                                    *
 *              Order (10, 8) approximant.                                    *
 *          80-bit extended / portable:                                       *
 *              Order (12, 10) approximant.                                   *
 *          128-bit quadruple / 128-bit double-double:                        *
 *              Order (18, 18) approximant.                                   *
 *  Notes:                                                                    *
 *      Accurate for 0.5 <= x < 1.0.                                          *
 ******************************************************************************
 *                                DEPENDENCIES                                *
 ******************************************************************************
 *  1.) tmpl_config.h:                                                        *
 *          Header file containing TMPL_USE_INLINE macro.                     *
 *  2.) tmpl_math.h:                                                          *
 *          Header file with the functions prototype.                         *
 ******************************************************************************
 *  Author:     Ryan Maguire                                                  *
 *  Date:       January 2, 2023                                               *
 ******************************************************************************/

/*  Include guard to prevent including this file twice.                       */
#ifndef TMPL_ARCCOS_TAIL_END_LDOUBLE_H
#define TMPL_ARCCOS_TAIL_END_LDOUBLE_H

/*  Location of the TMPL_USE_INLINE macro.                                    */
#include <libtmpl/include/tmpl_config.h>

/*  Only use this if inline support is requested.                             */
#if TMPL_USE_INLINE == 1

/*  Header file where the prototype for the function is defined.              */
#include <libtmpl/include/tmpl_math.h>

<<<<<<< HEAD
TMPL_EXPORT extern long double tmpl_LDouble_Sqrt(long double x);
=======
/*  The square root function needs to be visible. Give the prototype pending  *
 *  whether libtmpl algorithms are requested.                                 */
#if TMPL_USE_MATH_ALGORITHMS == 1

extern long double tmpl_LDouble_Sqrt(long double x);
#define TMPL_SQUARE_ROOT tmpl_LDouble_Sqrt

/*  Otherwise use the default libm square root function.                      */
#else

extern long double sqrtl(long double x);
#define TMPL_SQUARE_ROOT sqrtl

#endif
/*  End of #if TMPL_USE_MATH_ALGORITHMS == 1.                                 */
>>>>>>> 44a209ef

/*  64-bit long double does not need any more precision than 64-bit double.   */
#if TMPL_LDOUBLE_ENDIANNESS == TMPL_LDOUBLE_64_BIT_LITTLE_ENDIAN || \
    TMPL_LDOUBLE_ENDIANNESS == TMPL_LDOUBLE_64_BIT_BIG_ENDIAN

/******************************************************************************
 *                           64-Bit Double Version                            *
 ******************************************************************************/

/*  Coefficients for the numerator.                                           */
#define P0 (+1.66666666666666657415E-01L)
#define P1 (-3.25565818622400915405E-01L)
#define P2 (+2.01212532134862925881E-01L)
#define P3 (-4.00555345006794114027E-02L)
#define P4 (+7.91534994289814532176E-04L)
#define P5 (+3.47933107596021167570E-05L)

/*  Coefficients for the denominator.                                         */
#define Q0 (+1.00000000000000000000E+00L)
#define Q1 (-2.40339491173441421878E+00L)
#define Q2 (+2.02094576023350569471E+00L)
#define Q3 (-6.88283971605453293030E-01L)
#define Q4 (+7.70381505559019352791e-02L)

/*  Function for computing acos(x) for 0.5 <= x < 1.0.                        */
TMPL_INLINE_DECL
long double tmpl_LDouble_Arccos_Tail_End(long double x)
{
    /*  Rational function is computed in terms of (1 - x)/2.                  */
    const long double z = 0.5L*(1.0L - x);

    /*  Use Horner's method to evaluate the two polynomials.                  */
    const long double p = P0 + z*(P1 + z*(P2 + z*(P3 + z*(P4 + z*P5))));
    const long double q = Q0 + z*(Q1 + z*(Q2 + z*(Q3 + z*Q4)));
    const long double r = z*p/q;
    const long double s = TMPL_SQUARE_ROOT(z);
    const long double t = r*s;
    return 2.0L*(s + t);
}
/*  End of tmpl_LDouble_Arccos_Tail_End.                                      */

/*  Undefine all macros in case someone wants to #include this file.          */
#undef P5
#undef P4
#undef P3
#undef P2
#undef P1
#undef P0
#undef Q4
#undef Q3
#undef Q2
#undef Q1
#undef Q0

/*  128-bit quadruple and double-double, a few more terms.                    */
#elif \
    TMPL_LDOUBLE_ENDIANNESS == TMPL_LDOUBLE_128_BIT_QUADRUPLE_LITTLE_ENDIAN || \
    TMPL_LDOUBLE_ENDIANNESS == TMPL_LDOUBLE_128_BIT_QUADRUPLE_BIG_ENDIAN    || \
    TMPL_LDOUBLE_ENDIANNESS == TMPL_LDOUBLE_128_BIT_DOUBLEDOUBLE_BIG_ENDIAN || \
    TMPL_LDOUBLE_ENDIANNESS == TMPL_LDOUBLE_128_BIT_DOUBLEDOUBLE_LITTLE_ENDIAN

/******************************************************************************
 *                 128-bit Quadruple / 128-bit Double-Double                  *
 ******************************************************************************/

/*  Coefficients for the numerator.                                           */
#define P0 (+1.66666666666666666666666666666700314E-01L)
#define P1 (-7.32816946414566252574527475428622708E-01L)
#define P2 (+1.34215708714992334609030036562143589E+00L)
#define P3 (-1.32483151677116409805070261790752040E+00L)
#define P4 (+7.61206183613632558824485341162121989E-01L)
#define P5 (-2.56165783329023486777386833928147375E-01L)
#define P6 (+4.80718586374448793411019434585413855E-02L)
#define P7 (-4.42523267167024279410230886239774718E-03L)
#define P8 (+1.44551535183911458253205638280410064E-04L)
#define P9 (-2.10558957916600254061591040482706179E-07L)

/*  Coefficients for the denominator.                                         */
#define Q0 (+1.00000000000000000000000000000000000E+00L)
#define Q1 (-4.84690167848739751544716485245697428E+00L)
#define Q2 (+9.96619113536172610135016921140206980E+00L)
#define Q3 (-1.13177895428973036660836798461641458E+01L)
#define Q4 (+7.74004374389488266169304117714658761E+00L)
#define Q5 (-3.25871986053534084709023539900339905E+00L)
#define Q6 (+8.27830318881232209752469022352928864E-01L)
#define Q7 (-1.18768052702942805423330715206348004E-01L)
#define Q8 (+8.32600764660522313269101537926539470E-03L)
#define Q9 (-1.99407384882605586705979504567947007E-04L)

/*  Function for computing acos(x) for 0.5 <= x < 1.0.                        */
TMPL_INLINE_DECL
long double tmpl_LDouble_Arccos_Tail_End(long double x)
{
    /*  Rational function is computed in terms of (1 - x)/2.                  */
    const long double z = 0.5L*(1.0L - x);

    /*  Use Horner's method to evaluate the two polynomials.                  */
    const long double p =
        P0+z*(P1+z*(P2+z*(P3+z*(P4+z*(P5+z*(P6+z*(P7+z*(P8+z*P9))))))));
    const long double q =
        Q0+z*(Q1+z*(Q2+z*(Q3+z*(Q4+z*(Q5+z*(Q6+z*(Q7+z*(Q8+z*Q9))))))));

    const long double r = z*p/q;
    const long double s = TMPL_SQUARE_ROOT(z);
    const long double t = r*s;
    return 2.0L*(s + t);
}
/*  End of tmpl_LDouble_Arccos_Tail_End.                                      */

/*  Undefine all macros in case someone wants to #include this file.          */
#undef P9
#undef P8
#undef P7
#undef P6
#undef P5
#undef P4
#undef P3
#undef P2
#undef P1
#undef P0
#undef Q9
#undef Q8
#undef Q7
#undef Q6
#undef Q5
#undef Q4
#undef Q3
#undef Q2
#undef Q1
#undef Q0

/*  Lastly, extended precision and portable versions.                         */
#else

/******************************************************************************
 *                         80-Bit Extended / Portable                         *
 ******************************************************************************/

/*  Coefficients for the numerator.                                           */
#define P0 (+1.66666666666666666631E-01L)
#define P1 (-4.16313987993683104320E-01L)
#define P2 (+3.69068046323246813704e-01L)
#define P3 (-1.36213932016738603108E-01L)
#define P4 (+1.78324189708471965733E-02L)
#define P5 (-2.19216428382605211588E-04L)
#define P6 (-7.10526623669075243183E-06L)

/*  Coefficients for the denominator.                                         */
#define Q0 (+1.00000000000000000000E+00L)
#define Q1 (-2.94788392796209867269E+00L)
#define Q2 (+3.27309890266528636716E+00L)
#define Q3 (-1.68285799854822427013E+00L)
#define Q4 (+3.90699412641738801874E-01L)
#define Q5 (-3.14365703596053263322E-02L)

/*  Function for computing acos(x) for 0.5 <= x < 1.0.                        */
TMPL_INLINE_DECL
long double tmpl_LDouble_Arccos_Tail_End(long double x)
{
    /*  Rational function is computed in terms of (1 - x)/2.                  */
    const long double z = 0.5L*(1.0L - x);

    /*  Use Horner's method to evaluate the two polynomials.                  */
    const long double p = P0+z*(P1+z*(P2+z*(P3+z*(P4+z*(P5+z*P6)))));
    const long double q = Q0+z*(Q1+z*(Q2+z*(Q3+z*(Q4+z*Q5))));
    const long double r = z*p/q;
    const long double s = TMPL_SQUARE_ROOT(z);
    const long double t = r*s;
    return 2.0L*(s + t);
}
/*  End of tmpl_LDouble_Arccos_Tail_End.                                      */

/*  Undefine all macros in case someone wants to #include this file.          */
#undef P6
#undef P5
#undef P4
#undef P3
#undef P2
#undef P1
#undef P0
#undef Q5
#undef Q4
#undef Q3
#undef Q2
#undef Q1
#undef Q0

#endif
/*  End of 80-bit extended / portable version.                                */

/*  Lastly, undef this macro in case someone wants to #include this file.     */
#undef TMPL_SQUARE_ROOT

#endif
/*  End of #if TMPL_USE_INLINE == 1.                                          */

#endif
/*  End of include guard.                                                     */<|MERGE_RESOLUTION|>--- conflicted
+++ resolved
@@ -73,9 +73,6 @@
 /*  Header file where the prototype for the function is defined.              */
 #include <libtmpl/include/tmpl_math.h>
 
-<<<<<<< HEAD
-TMPL_EXPORT extern long double tmpl_LDouble_Sqrt(long double x);
-=======
 /*  The square root function needs to be visible. Give the prototype pending  *
  *  whether libtmpl algorithms are requested.                                 */
 #if TMPL_USE_MATH_ALGORITHMS == 1
@@ -91,7 +88,6 @@
 
 #endif
 /*  End of #if TMPL_USE_MATH_ALGORITHMS == 1.                                 */
->>>>>>> 44a209ef
 
 /*  64-bit long double does not need any more precision than 64-bit double.   */
 #if TMPL_LDOUBLE_ENDIANNESS == TMPL_LDOUBLE_64_BIT_LITTLE_ENDIAN || \
