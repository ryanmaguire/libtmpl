/******************************************************************************
 *                                  LICENSE                                   *
 ******************************************************************************
 *  This file is part of libtmpl.                                             *
 *                                                                            *
 *  libtmpl is free software: you can redistribute it and/or modify           *
 *  it under the terms of the GNU General Public License as published by      *
 *  the Free Software Foundation, either version 3 of the License, or         *
 *  (at your option) any later version.                                       *
 *                                                                            *
 *  libtmpl is distributed in the hope that it will be useful,                *
 *  but WITHOUT ANY WARRANTY; without even the implied warranty of            *
 *  MERCHANTABILITY or FITNESS FOR A PARTICULAR PURPOSE.  See the             *
 *  GNU General Public License for more details.                              *
 *                                                                            *
 *  You should have received a copy of the GNU General Public License         *
 *  along with libtmpl.  If not, see <https://www.gnu.org/licenses/>.         *
 ******************************************************************************
 *                        tmpl_arcsin_tail_end_double                         *
 ******************************************************************************
 *  Purpose:                                                                  *
 *      Computes asin(x) for 0.5 <= x < 1 at double precision.                *
 ******************************************************************************
 *                             DEFINED FUNCTIONS                              *
 ******************************************************************************
 *  Function Name:                                                            *
 *      tmpl_Double_Arcsin_Tail_End                                           *
 *  Purpose:                                                                  *
 *      Computes arcsin for 0.5 <= x < 1.0.                                   *
 *  Arguments:                                                                *
 *      x (double):                                                           *
 *          A real number.                                                    *
 *  Output:                                                                   *
 *      asin_x (double):                                                      *
 *          The inverse sine of x.                                            *
 *  Called Functions:                                                         *
 *      tmpl_math.h:                                                          *
 *          tmpl_Double_Sqrt:                                                 *
 *              Computes the square root of a number.                         *
 *  Method:                                                                   *
 *      Use the following trig identity:                                      *
 *          asin(x) = pi/2 - 2*asin(sqrt((1-x)/2))                            *
 *      Compute this using a Remez rational minimax approximation.            *
 *  Notes:                                                                    *
 *      Accurate for 0.5 <= x < 1.0.                                          *
 ******************************************************************************
 *                                DEPENDENCIES                                *
 ******************************************************************************
 *  1.) tmpl_config.h:                                                        *
 *          Header file containing TMPL_INLINE_DECL macro.                    *
 *  2.) tmpl_math.h:                                                          *
 *          Header file with the functions prototype.                         *
 ******************************************************************************
 *  Author:     Ryan Maguire                                                  *
 *  Date:       May 9, 2023                                                   *
 ******************************************************************************/

/*  Include guard to prevent including this file twice.                       */
#ifndef TMPL_ARCSIN_TAIL_END_DOUBLE_H
#define TMPL_ARCSIN_TAIL_END_DOUBLE_H

/*  Location of the TMPL_INLINE_DECL macro.                                   */
#include <libtmpl/include/tmpl_config.h>

/*  Header file where the prototype for the function is defined.              */
#include <libtmpl/include/tmpl_math.h>

<<<<<<< HEAD
/*  The square root function needs to be visible. Give the prototype pending  *
 *  whether libtmpl algorithms are requested.                                 */
#if TMPL_USE_MATH_ALGORITHMS == 1

TMPL_EXPORT extern double tmpl_Double_Sqrt(double x);
#define TMPL_SQUARE_ROOT tmpl_Double_Sqrt

/*  Otherwise use the default libm square root function.                      */
#else

TMPL_EXPORT extern double sqrt(double x);
#define TMPL_SQUARE_ROOT sqrt

#endif
/*  End of #if TMPL_USE_MATH_ALGORITHMS == 1.                                 */

=======
>>>>>>> 6535ffeb
/*  Coefficients for the numerator.                                           */
#define P0 (+1.66666666666666657415E-01)
#define P1 (-3.25565818622400915405E-01)
#define P2 (+2.01212532134862925881E-01)
#define P3 (-4.00555345006794114027E-02)
#define P4 (+7.91534994289814532176E-04)
#define P5 (+3.47933107596021167570E-05)

/*  Coefficients for the denominator.                                         */
#define Q0 (+1.00000000000000000000E+00)
#define Q1 (-2.40339491173441421878E+00)
#define Q2 (+2.02094576023350569471E+00)
#define Q3 (-6.88283971605453293030E-01)
#define Q4 (+7.70381505559019352791e-02)

/*  Function for computing asin(x) for 0.5 <= x < 1.0.                        */
TMPL_INLINE_DECL
double tmpl_Double_Arcsin_Tail_End(double x)
{
    /*  Rational function is computed in terms of (1 - x)/2.                  */
    const double z = 0.5*(1.0 - x);

    /*  Use Horner's method to evaluate the two polynomials.                  */
    const double p = P0 + z*(P1 + z*(P2 + z*(P3 + z*(P4 + z*P5))));
    const double q = Q0 + z*(Q1 + z*(Q2 + z*(Q3 + z*Q4)));

    /*  p(z) / q(z) is the rational minimax approximant for                   *
     *  (asin(sqrt(z)) - sqrt(z)) / z^{3/2}. We need to multiply by z^{3/2}.  */
    const double r = z*p/q;
    const double s = tmpl_Double_Sqrt(z);
    const double t = r*s;

    /*  We now have asin(sqrt(z)) - sqrt(z). We need pi/2 - 2*asin(sqrt(z)).  */
    return tmpl_Pi_By_Two - 2.0*(s + t);
}
/*  End of tmpl_Double_Arcsin_Tail_End.                                       */

/*  Undefine all macros in case someone wants to #include this file.          */
#undef P5
#undef P4
#undef P3
#undef P2
#undef P1
#undef P0
#undef Q4
#undef Q3
#undef Q2
#undef Q1
#undef Q0

#endif
/*  End of include guard.                                                     */<|MERGE_RESOLUTION|>--- conflicted
+++ resolved
@@ -65,25 +65,6 @@
 /*  Header file where the prototype for the function is defined.              */
 #include <libtmpl/include/tmpl_math.h>
 
-<<<<<<< HEAD
-/*  The square root function needs to be visible. Give the prototype pending  *
- *  whether libtmpl algorithms are requested.                                 */
-#if TMPL_USE_MATH_ALGORITHMS == 1
-
-TMPL_EXPORT extern double tmpl_Double_Sqrt(double x);
-#define TMPL_SQUARE_ROOT tmpl_Double_Sqrt
-
-/*  Otherwise use the default libm square root function.                      */
-#else
-
-TMPL_EXPORT extern double sqrt(double x);
-#define TMPL_SQUARE_ROOT sqrt
-
-#endif
-/*  End of #if TMPL_USE_MATH_ALGORITHMS == 1.                                 */
-
-=======
->>>>>>> 6535ffeb
 /*  Coefficients for the numerator.                                           */
 #define P0 (+1.66666666666666657415E-01)
 #define P1 (-3.25565818622400915405E-01)
