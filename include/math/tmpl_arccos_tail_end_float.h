/******************************************************************************
 *                                  LICENSE                                   *
 ******************************************************************************
 *  This file is part of libtmpl.                                             *
 *                                                                            *
 *  libtmpl is free software: you can redistribute it and/or modify           *
 *  it under the terms of the GNU General Public License as published by      *
 *  the Free Software Foundation, either version 3 of the License, or         *
 *  (at your option) any later version.                                       *
 *                                                                            *
 *  libtmpl is distributed in the hope that it will be useful,                *
 *  but WITHOUT ANY WARRANTY; without even the implied warranty of            *
 *  MERCHANTABILITY or FITNESS FOR A PARTICULAR PURPOSE.  See the             *
 *  GNU General Public License for more details.                              *
 *                                                                            *
 *  You should have received a copy of the GNU General Public License         *
 *  along with libtmpl.  If not, see <https://www.gnu.org/licenses/>.         *
 ******************************************************************************
 *                         tmpl_arccos_tail_end_float                         *
 ******************************************************************************
 *  Purpose:                                                                  *
 *      Computes acos(x) for 0.5 <= x < 1 at single precision.                *
 ******************************************************************************
 *                             DEFINED FUNCTIONS                              *
 ******************************************************************************
 *  Function Name:                                                            *
 *      tmpl_Float_Arccos_Tail_End                                            *
 *  Purpose:                                                                  *
 *      Computes arccos for 0.5 <= x < 1.0.                                   *
 *  Arguments:                                                                *
 *      x (float):                                                            *
 *          A real number.                                                    *
 *  Output:                                                                   *
 *      acos_x (float):                                                       *
 *          The inverse cosine of x.                                          *
 *  Called Functions:                                                         *
 *      tmpl_math.h:                                                          *
 *          tmpl_Float_Sqrt:                                                  *
 *              Computes the square root of a number.                         *
 *  Method:                                                                   *
 *      Use the following trig identity:                                      *
 *          acos(x) = 2*asin(sqrt((1-x)/2))                                   *
 *      Compute this using a Remez rational minimax approximation.            *
 *  Notes:                                                                    *
 *      Accurate for 0.5 <= x < 1.0.                                          *
 ******************************************************************************
 *                                DEPENDENCIES                                *
 ******************************************************************************
 *  1.) tmpl_config.h:                                                        *
 *          Header file containing TMPL_INLINE_DECL macro.                    *
 *  2.) tmpl_math.h:                                                          *
 *          Header file with the functions prototype.                         *
 ******************************************************************************
 *  Author:     Ryan Maguire                                                  *
 *  Date:       January 2, 2023                                               *
 ******************************************************************************
 *                              Revision History                              *
 ******************************************************************************
 *  2023/04/18: Ryan Maguire                                                  *
 *      Changed src/math/tmpl_arccos_tail_end_float.c to include this file.   *
 ******************************************************************************/

/*  Include guard to prevent including this file twice.                       */
#ifndef TMPL_ARCCOS_TAIL_END_FLOAT_H
#define TMPL_ARCCOS_TAIL_END_FLOAT_H

/*  Location of the TMPL_INLINE_DECL macro.                                   */
#include <libtmpl/include/tmpl_config.h>

/*  Header file where the prototype for the function is defined.              */
#include <libtmpl/include/tmpl_math.h>

<<<<<<< HEAD
/*  The square root function needs to be visible. Give the prototype pending  *
 *  whether libtmpl algorithms are requested.                                 */
#if TMPL_USE_MATH_ALGORITHMS == 1

TMPL_EXPORT extern float tmpl_Float_Sqrt(float x);
#define TMPL_SQUARE_ROOT tmpl_Float_Sqrt

/*  Otherwise use the default libm square root function.                      */
#else

TMPL_EXPORT extern float sqrtf(float x);
#define TMPL_SQUARE_ROOT sqrtf

#endif
/*  End of #if TMPL_USE_MATH_ALGORITHMS == 1.                                 */

=======
>>>>>>> 6535ffeb
/*  Coefficients for the numerator.                                           */
#define P0 (+1.6666586697E-01F)
#define P1 (-4.2743422091E-02F)
#define P2 (-8.6563630030E-03F)

/*  Coefficients for the denominator.                                         */
#define Q0 (+1.0000000000E+00F)
#define Q1 (-7.0662963390E-01F)

/*  Function for computing acos(x) for 0.5 <= x < 1.0.                        */
TMPL_INLINE_DECL
float tmpl_Float_Arccos_Tail_End(float x)
{
    /*  Rational function is computed in terms of (1 - x)/2.                  */
    const float z = 0.5F*(1.0F - x);

    /*  Use Horner's method to evaluate the two polynomials.                  */
    const float p = P0 + z*(P1 + z*P2);
    const float q = Q0 + z*Q1;

    /*  p(z) / q(z) is the rational minimax approximant for                   *
     *  (asin(sqrt(z)) - sqrt(z)) / z^{3/2}. We need to multiply by z^{3/2}.  */
    const float r = z*p/q;
    const float s = tmpl_Float_Sqrt(z);
    const float t = r*s;

    /*  We now have asin(sqrt(z)) - sqrt(z). We need 2*asin(sqrt(z)).         */
    return 2.0F*(s + t);
}
/*  End of tmpl_Float_Arccos_Tail_End.                                        */

/*  Undefine all macros in case someone wants to #include this file.          */
#undef P2
#undef P1
#undef P0
#undef Q1
#undef Q0

#endif
/*  End of include guard.                                                     */<|MERGE_RESOLUTION|>--- conflicted
+++ resolved
@@ -70,25 +70,6 @@
 /*  Header file where the prototype for the function is defined.              */
 #include <libtmpl/include/tmpl_math.h>
 
-<<<<<<< HEAD
-/*  The square root function needs to be visible. Give the prototype pending  *
- *  whether libtmpl algorithms are requested.                                 */
-#if TMPL_USE_MATH_ALGORITHMS == 1
-
-TMPL_EXPORT extern float tmpl_Float_Sqrt(float x);
-#define TMPL_SQUARE_ROOT tmpl_Float_Sqrt
-
-/*  Otherwise use the default libm square root function.                      */
-#else
-
-TMPL_EXPORT extern float sqrtf(float x);
-#define TMPL_SQUARE_ROOT sqrtf
-
-#endif
-/*  End of #if TMPL_USE_MATH_ALGORITHMS == 1.                                 */
-
-=======
->>>>>>> 6535ffeb
 /*  Coefficients for the numerator.                                           */
 #define P0 (+1.6666586697E-01F)
 #define P1 (-4.2743422091E-02F)
