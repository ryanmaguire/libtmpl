/******************************************************************************
 *                                  LICENSE                                   *
 ******************************************************************************
 *  This file is part of libtmpl.                                             *
 *                                                                            *
 *  libtmpl is free software: you can redistribute it and/or modify           *
 *  it under the terms of the GNU General Public License as published by      *
 *  the Free Software Foundation, either version 3 of the License, or         *
 *  (at your option) any later version.                                       *
 *                                                                            *
 *  libtmpl is distributed in the hope that it will be useful,                *
 *  but WITHOUT ANY WARRANTY; without even the implied warranty of            *
 *  MERCHANTABILITY or FITNESS FOR A PARTICULAR PURPOSE.  See the             *
 *  GNU General Public License for more details.                              *
 *                                                                            *
 *  You should have received a copy of the GNU General Public License         *
 *  along with libtmpl.  If not, see <https://www.gnu.org/licenses/>.         *
 ******************************************************************************
 *                         tmpl_arccos_tail_end_float                         *
 ******************************************************************************
 *  Purpose:                                                                  *
 *      Computes acos(x) for 0.5 <= x < 1 at single precision.                *
 ******************************************************************************
 *                             DEFINED FUNCTIONS                              *
 ******************************************************************************
 *  Function Name:                                                            *
 *      tmpl_Float_Arccos_Tail_End                                            *
 *  Purpose:                                                                  *
 *      Computes arccos for 0.5 <= x < 1.0.                                   *
 *  Arguments:                                                                *
 *      x (float):                                                            *
 *          A real number.                                                    *
 *  Output:                                                                   *
 *      acos_x (float):                                                       *
 *          The inverse cosine of x.                                          *
 *  Called Functions:                                                         *
 *      tmpl_Float_Sqrt (tmpl_math.h):                                        *
 *          Computes the square root of a number.                             *
 *  Method:                                                                   *
 *      Use the following trig identity:                                      *
 *          acos(x) = 2*asin(sqrt((1-x)/2))                                   *
 *      Compute this using a Pade approximant.                                *
 *  Notes:                                                                    *
 *      Accurate for 0.5 <= x < 1.0.                                          *
 ******************************************************************************
 *                                DEPENDENCIES                                *
 ******************************************************************************
 *  1.) tmpl_config.h:                                                        *
 *          Header file containing TMPL_USE_INLINE macro.                     *
 *  2.) tmpl_math.h:                                                          *
 *          Header file with the functions prototype.                         *
 ******************************************************************************
 *  Author:     Ryan Maguire                                                  *
 *  Date:       January 2, 2023                                               *
 ******************************************************************************/

/*  Include guard to prevent including this file twice.                       */
#ifndef TMPL_ARCCOS_TAIL_END_FLOAT_H
#define TMPL_ARCCOS_TAIL_END_FLOAT_H

/*  Location of the TMPL_USE_INLINE macro.                                    */
#include <libtmpl/include/tmpl_config.h>

/*  Only use this if inline support is not requested.                         */
#if TMPL_USE_INLINE == 1

/*  Header file where the prototype for the function is defined.              */
#include <libtmpl/include/tmpl_math.h>

/*  The square root function needs to be visible. Give the prototype pending  *
 *  whether libtmpl algorithms are requested.                                 */
#if TMPL_USE_MATH_ALGORITHMS == 1

extern float tmpl_Float_Sqrt(float x);
#define TMPL_SQUARE_ROOT tmpl_Float_Sqrt

/*  Otherwise use the default libm square root function.                      */
#else

extern float sqrtf(float x);
#define TMPL_SQUARE_ROOT sqrtf

#endif
/*  End of #if TMPL_USE_MATH_ALGORITHMS == 1.                                 */

/*  Coefficients for the numerator.                                           */
#define P0 (+1.6666586697E-01F)
#define P1 (-4.2743422091E-02F)
#define P2 (-8.6563630030E-03F)

/*  Coefficients for the denominator.                                         */
#define Q0 (+1.0000000000E+00F)
#define Q1 (-7.0662963390E-01F)

<<<<<<< HEAD
/*  tmpl_Float_Sqrt is declared after tmpl_Float_Arccos_Tail_End in           *
 *  tmpl_math.h. Let the compiler know this function exists.                  */
TMPL_EXPORT extern float tmpl_Float_Sqrt(float x);

/*  Function for computing acos(x) for 0.5 < x < 1.0.                         */
=======
/*  Function for computing acos(x) for 0.5 <= x < 1.0.                        */
>>>>>>> 44a209ef
TMPL_INLINE_DECL
float tmpl_Float_Arccos_Tail_End(float x)
{
    /*  Rational function is computed in terms of (1 - x)/2.                  */
    const float z = 0.5F*(1.0F - x);

    /*  Use Horner's method to evaluate the two polynomials.                  */
    const float p = P0 + z*(P1 + z*P2);
    const float q = Q0 + z*Q1;
    const float r = z*p/q;
    const float s = TMPL_SQUARE_ROOT(z);
    const float t = r*s;
    return 2.0F*(s + t);
}
/*  End of tmpl_Float_Arccos_Tail_End.                                        */

/*  Undefine all macros in case someone wants to #include this file.          */
#undef P2
#undef P1
#undef P0
#undef Q1
#undef Q0
#undef TMPL_SQUARE_ROOT

#endif
/*  End of #if TMPL_USE_INLINE == 1.                                          */

#endif
/*  End of include guard.                                                     */<|MERGE_RESOLUTION|>--- conflicted
+++ resolved
@@ -92,15 +92,7 @@
 #define Q0 (+1.0000000000E+00F)
 #define Q1 (-7.0662963390E-01F)
 
-<<<<<<< HEAD
-/*  tmpl_Float_Sqrt is declared after tmpl_Float_Arccos_Tail_End in           *
- *  tmpl_math.h. Let the compiler know this function exists.                  */
-TMPL_EXPORT extern float tmpl_Float_Sqrt(float x);
-
-/*  Function for computing acos(x) for 0.5 < x < 1.0.                         */
-=======
 /*  Function for computing acos(x) for 0.5 <= x < 1.0.                        */
->>>>>>> 44a209ef
 TMPL_INLINE_DECL
 float tmpl_Float_Arccos_Tail_End(float x)
 {
