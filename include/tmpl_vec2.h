--- conflicted
+++ resolved
@@ -53,12 +53,8 @@
 #ifndef TMPL_VEC2_H
 #define TMPL_VEC2_H
 
-<<<<<<< HEAD
-#include "tmpl_exports.h"
-=======
 /*  size_t type given here.                                                   */
 #include <stddef.h>
->>>>>>> b96cd0b2
 
 /*  Booleans found here.                                                      */
 #include <libtmpl/include/tmpl_bool.h>
@@ -168,39 +164,6 @@
 /*  A polygon is an array of points which represent the vertices of the       *
  *  polygon. There's no need for simple polygons, so a polygon with two       *
  *  points will be treated as a path from P to Q and then from Q to P.        */
-<<<<<<< HEAD
-typedef struct tmpl_Polygon2D_Def {
-    tmpl_TwoVector *points;
-    unsigned long int number_of_points;
-
-    /*  Boolean for keeping track of errors in various computations.          */
-    tmpl_Bool error_occurred;
-    char *error_message;
-} tmpl_Polygon2D;
-
-/******************************************************************************
- *  Function:                                                                 *
- *      tmpl_Rotation_Matrix_2D                                               *
- *  Purpose:                                                                  *
- *      Returns the rotation matrix corresponding to the angle theta.         *
- *  Arguments:                                                                *
- *      double theta:                                                         *
- *          A real number, the angle to rotate by.                            *
- *  Outputs:                                                                  *
- *      tmpl_TwoByTwoMatrix R:                                                *
- *          The rotation matrix.                                              *
- *  Location:                                                                 *
- *      The source code is contained in src/kissvg.c                          *
- ******************************************************************************/
-TMPL_EXPORT extern tmpl_FloatTwoByTwoMatrix
-tmpl_Float_Rotation_Matrix2D(float theta);
-
-TMPL_EXPORT extern tmpl_DoubleTwoByTwoMatrix
-tmpl_Double_Rotation_Matrix2D(double theta);
-
-TMPL_EXPORT extern tmpl_LDoubleTwoByTwoMatrix
-tmpl_LDouble_Rotation_Matrix2D(long double theta);
-=======
 typedef struct tmpl_2DPolygonFloat_Def {
     tmpl_TwoVectorFloat *points;
     size_t number_of_points;
@@ -215,7 +178,6 @@
     tmpl_TwoVectorLongDouble *points;
     size_t number_of_points;
 } tmpl_2DPolygonLongDouble;
->>>>>>> b96cd0b2
 
 typedef tmpl_2DPolygonDouble tmpl_2DPolygon;
 
@@ -238,19 +200,6 @@
  *      If m or n are larger than 2, the index is computed mod 2, so no       *
  *      undefined behavior can occur.                                         *
  ******************************************************************************/
-<<<<<<< HEAD
-TMPL_EXPORT extern float
-tmpl_FloatTwoByTwoMatrix_Component(tmpl_FloatTwoByTwoMatrix A,
-                                   unsigned int m, unsigned int n);
-
-TMPL_EXPORT extern double
-tmpl_DoubleTwoByTwoMatrix_Component(tmpl_DoubleTwoByTwoMatrix A,
-                                    unsigned int m, unsigned int n);
-
-TMPL_EXPORT extern long double
-tmpl_LDoubleTwoByTwoMatrix_Component(tmpl_LDoubleTwoByTwoMatrix A,
-                                     unsigned int m, unsigned int n);
-=======
 extern float
 tmpl_2x2Float_Component(const tmpl_TwoByTwoMatrixFloat *A, size_t m, size_t n);
 
@@ -261,7 +210,6 @@
 extern long double
 tmpl_2x2LDouble_Component(const tmpl_TwoByTwoMatrixLongDouble *A,
                           size_t m, size_t n);
->>>>>>> b96cd0b2
 
 #define tmpl_2x2_Component tmpl_2x2Double_Component
 
@@ -279,22 +227,11 @@
  *  Notes:                                                                    *
  *      Float and Long Double precisions are also provided.                   *
  ******************************************************************************/
-<<<<<<< HEAD
-TMPL_EXPORT extern float
-tmpl_FloatTwoByTwoMatrix_Determinant(tmpl_FloatTwoByTwoMatrix A);
-
-TMPL_EXPORT extern double
-tmpl_DoubleTwoByTwoMatrix_Determinant(tmpl_DoubleTwoByTwoMatrix A);
-
-TMPL_EXPORT extern long double
-tmpl_LDoubleTwoByTwoMatrix_Determinant(tmpl_LDoubleTwoByTwoMatrix A);
-=======
 extern float tmpl_2x2Float_Determinant(const tmpl_TwoByTwoMatrixFloat *A);
 extern double tmpl_2x2Double_Determinant(const tmpl_TwoByTwoMatrixDouble *A);
 
 extern long double
 tmpl_2x2LDouble_Determinant(const tmpl_TwoByTwoMatrixLongDouble *A);
->>>>>>> b96cd0b2
 
 #define tmpl_2x2_Determinant tmpl_2x2Double_Determinant
 
@@ -312,16 +249,6 @@
  *  Notes:                                                                    *
  *      Float and Long Double precisions are also provided.                   *
  ******************************************************************************/
-<<<<<<< HEAD
-TMPL_EXPORT extern tmpl_FloatTwoByTwoMatrix
-tmpl_FloatTwoByTwoMatrix_Inverse(tmpl_FloatTwoByTwoMatrix A);
-
-TMPL_EXPORT extern tmpl_DoubleTwoByTwoMatrix
-tmpl_DoubleTwoByTwoMatrix_Inverse(tmpl_DoubleTwoByTwoMatrix A);
-
-TMPL_EXPORT extern tmpl_LDoubleTwoByTwoMatrix
-tmpl_LDoubleTwoByTwoMatrix_Inverse(tmpl_LDoubleTwoByTwoMatrix A);
-=======
 extern tmpl_TwoByTwoMatrixFloat
 tmpl_2x2Float_Inverse(const tmpl_TwoByTwoMatrixFloat *A);
 
@@ -330,7 +257,6 @@
 
 extern tmpl_TwoByTwoMatrixLongDouble
 tmpl_2x2LDouble_Inverse(const tmpl_TwoByTwoMatrixLongDouble *A);
->>>>>>> b96cd0b2
 
 #define tmpl_2x2_Inverse tmpl_2x2Double_Inverse
 
@@ -351,17 +277,6 @@
  *  Outputs:                                                                  *
  *      tmpl_TwoByTwoMatrix:                                                  *
  ******************************************************************************/
-<<<<<<< HEAD
-TMPL_EXPORT extern tmpl_FloatTwoByTwoMatrix
-tmpl_FloatTwoByTwoMatrix_New(float a, float b, float c, float d);
-
-TMPL_EXPORT extern tmpl_DoubleTwoByTwoMatrix
-tmpl_DoubleTwoByTwoMatrix_New(double a, double b, double c, double d);
-
-TMPL_EXPORT extern tmpl_LDoubleTwoByTwoMatrix
-tmpl_LDoubleTwoByTwoMatrix_New(long double a, long double b,
-                               long double c, long double d);
-=======
 extern tmpl_TwoByTwoMatrixFloat
 tmpl_2x2Float_New(float a, float b, float c, float d);
 
@@ -390,7 +305,6 @@
 
 extern tmpl_TwoByTwoMatrixLongDouble
 tmpl_2x2LDouble_Rotation(long double theta);
->>>>>>> b96cd0b2
 
 #define tmpl_2x2_Rotation tmpl_2x2Double_Rotation
 
@@ -408,16 +322,6 @@
  *  Location:                                                                 *
  *      The source code is contained in src/kissvg.c                          *
  ******************************************************************************/
-<<<<<<< HEAD
-TMPL_EXPORT extern tmpl_FloatTwoByTwoMatrix
-tmpl_FloatTwoByTwoMatrix_Scale(float r, tmpl_FloatTwoByTwoMatrix P);
-
-TMPL_EXPORT extern tmpl_DoubleTwoByTwoMatrix
-tmpl_DoubleTwoByTwoMatrix_Scale(double r, tmpl_DoubleTwoByTwoMatrix P);
-
-TMPL_EXPORT extern tmpl_LDoubleTwoByTwoMatrix
-tmpl_LDoubleTwoByTwoMatrix_Scale(long double r, tmpl_LDoubleTwoByTwoMatrix P);
-=======
 extern tmpl_TwoByTwoMatrixFloat
 tmpl_2x2Float_Scale(float r, const tmpl_TwoByTwoMatrixFloat *P);
 
@@ -428,7 +332,6 @@
 tmpl_2x2LDouble_Scale(long double r, const tmpl_TwoByTwoMatrixLongDouble *P);
 
 #define tmpl_2x2_Scale tmpl_2x2Double_Scale
->>>>>>> b96cd0b2
 
 /******************************************************************************
  *  Macro:                                                                    *
@@ -462,16 +365,6 @@
  *      tmpl_TwoVectorDouble sum:                                             *
  *          The vector sum P+Q.                                               *
  ******************************************************************************/
-<<<<<<< HEAD
-TMPL_EXPORT extern tmpl_FloatTwoVector
-tmpl_FloatTwoVector_Add(tmpl_FloatTwoVector P, tmpl_FloatTwoVector Q);
-
-TMPL_EXPORT extern tmpl_DoubleTwoVector
-tmpl_DoubleTwoVector_Add(tmpl_DoubleTwoVector P, tmpl_DoubleTwoVector Q);
-
-TMPL_EXPORT extern tmpl_LDoubleTwoVector
-tmpl_LDoubleTwoVector_Add(tmpl_LDoubleTwoVector P, tmpl_LDoubleTwoVector Q);
-=======
 extern tmpl_TwoVectorFloat
 tmpl_2DFloat_Add(const tmpl_TwoVectorFloat *P, const tmpl_TwoVectorFloat *Q);
 
@@ -481,7 +374,6 @@
 extern tmpl_TwoVectorLongDouble
 tmpl_2DLDouble_Add(const tmpl_TwoVectorLongDouble *P,
                    const tmpl_TwoVectorLongDouble *Q);
->>>>>>> b96cd0b2
 
 #define tmpl_2D_Add tmpl_2DDouble_Add
 
@@ -499,18 +391,6 @@
  *      double dot_prod:                                                      *
  *          The dot product of P and Q.                                       *
  ******************************************************************************/
-<<<<<<< HEAD
-TMPL_EXPORT extern float
-tmpl_FloatTwoVector_Dot_Product(tmpl_FloatTwoVector P, tmpl_FloatTwoVector Q);
-
-TMPL_EXPORT extern double
-tmpl_DoubleTwoVector_Dot_Product(tmpl_DoubleTwoVector P,
-                                 tmpl_DoubleTwoVector Q);
-
-TMPL_EXPORT extern long double
-tmpl_LDoubleTwoVector_Dot_Product(tmpl_LDoubleTwoVector P,
-                                  tmpl_LDoubleTwoVector Q);
-=======
 extern float
 tmpl_2DFloat_Dot_Product(const tmpl_TwoVectorFloat *P,
                          const tmpl_TwoVectorFloat *Q);
@@ -522,7 +402,6 @@
 extern long double
 tmpl_2DLDouble_Dot_Product(const tmpl_TwoVectorLongDouble *P,
                            const tmpl_TwoVectorLongDouble *Q);
->>>>>>> b96cd0b2
 
 #define tmpl_2D_Dot_Product tmpl_2DDouble_Dot_Product
 
@@ -540,19 +419,6 @@
  *  NOTE:                                                                     *
  *      Float and Long Double precisions are also provided.                   *
  ******************************************************************************/
-<<<<<<< HEAD
-TMPL_EXPORT extern tmpl_FloatTwoVector
-tmpl_FloatTwoVector_Euclidean_Orthogonal(tmpl_FloatTwoVector v);
-
-TMPL_EXPORT extern tmpl_DoubleTwoVector
-tmpl_DoubleTwoVector_Euclidean_Orthogonal(tmpl_DoubleTwoVector v);
-
-TMPL_EXPORT extern tmpl_LDoubleTwoVector
-tmpl_LDoubleTwoVector_Euclidean_Orthogonal(tmpl_LDoubleTwoVector v);
-
-#define tmpl_TwoVector_Euclidean_Orthogonal \
-        tmpl_DoubleTwoVector_Euclidean_Orthogonal
-=======
 extern tmpl_TwoVectorFloat
 tmpl_2DFloat_Orthogonal(const tmpl_TwoVectorFloat *V);
 
@@ -561,7 +427,6 @@
 
 extern tmpl_TwoVectorLongDouble
 tmpl_2DLDouble_Orthogonal(const tmpl_TwoVectorLongDouble *V);
->>>>>>> b96cd0b2
 
 #define tmpl_2D_Orthogonal tmpl_2DDouble_Orthogonal
 
@@ -581,14 +446,9 @@
  *  Location:                                                                 *
  *      The source code is contained in src/kissvg.c                          *
  ******************************************************************************/
-<<<<<<< HEAD
-TMPL_EXPORT extern tmpl_TwoVector
-tmpl_TwoVector_Matrix_Transform(tmpl_TwoByTwoMatrix A, tmpl_TwoVector P);
-=======
 extern tmpl_TwoVectorDouble
 tmpl_2DDouble_Matrix_Product(const tmpl_TwoByTwoMatrixDouble *A,
                              const tmpl_TwoVectorDouble *P);
->>>>>>> b96cd0b2
 
 /******************************************************************************
  *  Function:                                                                 *
@@ -604,10 +464,6 @@
  *      tmpl_TwoVector mid:                                                   *
  *          The midpoint of P and Q, defined to be (P + Q) / 2.               *
  ******************************************************************************/
-<<<<<<< HEAD
-TMPL_EXPORT extern tmpl_TwoVector
-tmpl_TwoVector_Euclidean_Midpoint(tmpl_TwoVector P, tmpl_TwoVector Q);
-=======
 extern tmpl_TwoVectorFloat
 tmpl_2DFloat_Midpoint(const tmpl_TwoVectorFloat *P,
                       const tmpl_TwoVectorFloat *Q);
@@ -619,7 +475,6 @@
 extern tmpl_TwoVectorLongDouble
 tmpl_2DLDouble_Midpoint(const tmpl_TwoVectorLongDouble *P,
                         const tmpl_TwoVectorLongDouble *Q);
->>>>>>> b96cd0b2
 
 /******************************************************************************
  *  Function:                                                                 *
@@ -640,22 +495,11 @@
  *  Location:                                                                 *
  *      The source code is contained in src/kissvg.c                          *
  ******************************************************************************/
-<<<<<<< HEAD
-TMPL_EXPORT extern tmpl_FloatTwoVector
-tmpl_FloatTwoVector_Rect(float x, float y);
-
-TMPL_EXPORT extern tmpl_DoubleTwoVector
-tmpl_DoubleTwoVector_Rect(double x, double y);
-
-TMPL_EXPORT extern tmpl_LDoubleTwoVector
-tmpl_LDoubleTwoVector_Rect(long double x, long double y);
-=======
 extern tmpl_TwoVectorFloat tmpl_2DFloat_Rect(float x, float y);
 extern tmpl_TwoVectorDouble tmpl_2DDouble_Rect(double x, double y);
 
 extern tmpl_TwoVectorLongDouble
 tmpl_2DLDouble_Rect(long double x, long double y);
->>>>>>> b96cd0b2
 
 #define tmpl_TwoVector_Rect tmpl_DoubleTwoVector_Rect
 
@@ -674,18 +518,11 @@
  *  Note:                                                                     *
  *      This is not a function, but rather a preprocessor macro.              *
  ******************************************************************************/
-<<<<<<< HEAD
-TMPL_EXPORT extern float tmpl_FloatTwoVector_X(tmpl_FloatTwoVector P);
-TMPL_EXPORT extern double tmpl_DoubleTwoVector_X(tmpl_DoubleTwoVector P);
-TMPL_EXPORT extern long double tmpl_LDoubleTwoVector_X(tmpl_LDoubleTwoVector P);
-#define tmpl_TwoVector_X tmpl_DoubleTwoVector_X
-=======
 extern float tmpl_2DFloat_X(const tmpl_TwoVectorFloat *P);
 extern double tmpl_2DDouble_X(const tmpl_TwoVectorDouble *P);
 extern long double tmpl_2DLDouble_X(const tmpl_TwoVectorLongDouble *P);
 
 #define tmpl_2D_X tmpl_2DDouble_X
->>>>>>> b96cd0b2
 
 /******************************************************************************
  *  Function:                                                                 *
@@ -702,18 +539,11 @@
  *  Note:                                                                     *
  *      This is not a function, but rather a preprocessor macro.              *
  ******************************************************************************/
-<<<<<<< HEAD
-TMPL_EXPORT extern float tmpl_FloatTwoVector_Y(tmpl_FloatTwoVector P);
-TMPL_EXPORT extern double tmpl_DoubleTwoVector_Y(tmpl_DoubleTwoVector P);
-TMPL_EXPORT extern long double tmpl_LDoubleTwoVector_Y(tmpl_LDoubleTwoVector P);
-#define tmpl_TwoVector_Y tmpl_DoubleTwoVector_Y
-=======
 extern float tmpl_2DFloat_Y(const tmpl_TwoVectorFloat *P);
 extern double tmpl_2DDouble_Y(const tmpl_TwoVectorDouble *P);
 extern long double tmpl_2DLDouble_Y(const tmpl_TwoVectorLongDouble *P);
 
 #define tmpl_2D_Y tmpl_2DDouble_Y
->>>>>>> b96cd0b2
 
 /******************************************************************************
  *  Function:                                                                 *
@@ -735,10 +565,6 @@
  *  Location:                                                                 *
  *      The source code is contained in src/kissvg.c                          *
  ******************************************************************************/
-<<<<<<< HEAD
-TMPL_EXPORT extern tmpl_TwoVector
-tmpl_TwoVector_Subtract(tmpl_TwoVector P, tmpl_TwoVector Q);
-=======
 extern tmpl_TwoVectorFloat
 tmpl_2DFloat_Subtract(const tmpl_TwoVectorFloat *P,
                       const tmpl_TwoVectorFloat *Q);
@@ -750,7 +576,6 @@
 extern tmpl_TwoVectorLongDouble
 tmpl_2DLDouble_Subtract(const tmpl_TwoVectorLongDouble *P,
                         const tmpl_TwoVectorLongDouble *Q);
->>>>>>> b96cd0b2
 
 /******************************************************************************
  *  Function:                                                                 *
@@ -768,11 +593,6 @@
  *  Location:                                                                 *
  *      The source code is contained in src/kissvg.c                          *
  ******************************************************************************/
-<<<<<<< HEAD
-TMPL_EXPORT extern tmpl_TwoVector tmpl_TwoVector_Scale(double r, tmpl_TwoVector P);
-
-TMPL_EXPORT extern tmpl_TwoVector tmpl_TwoVector_Polar(double r, double theta);
-=======
 extern tmpl_TwoVectorFloat
 tmpl_2DFloat_Scale(float r, const tmpl_TwoVectorFloat *P);
 
@@ -787,7 +607,6 @@
 
 extern tmpl_TwoVectorLongDouble
 tmpl_2DLDouble_Polar(long double r, long double theta);
->>>>>>> b96cd0b2
 
 /******************************************************************************
  *  Function:                                                                 *
@@ -802,9 +621,6 @@
  *          The Euclidean norm of P. If we represent P by (x, y), norm is     *
  *          defined by norm = sqrt(x^2 + y^2).                                *
  ******************************************************************************/
-<<<<<<< HEAD
-TMPL_EXPORT extern double tmpl_TwoVector_Euclidean_Norm(tmpl_TwoVector P);
-=======
 
 #if TMPL_USE_INLINE == 1
 #include <libtmpl/include/tmpl_math.h>
@@ -830,7 +646,6 @@
 extern double tmpl_2DDouble_L2_Norm(const tmpl_TwoVectorDouble *P);
 extern long double tmpl_2DLDouble_L2_Norm(const tmpl_TwoVectorLongDouble *P);
 #endif
->>>>>>> b96cd0b2
 
 /******************************************************************************
  *  Function:                                                                 *
@@ -844,15 +659,11 @@
  *      double norm_sq:                                                       *
  *          The value ||P||_2^2 = x^2 + y^2.                                  *
  ******************************************************************************/
-<<<<<<< HEAD
-TMPL_EXPORT extern double tmpl_TwoVector_Euclidean_Norm_Squared(tmpl_TwoVector P);
-=======
 extern float tmpl_2DFloat_L2_Norm_Squared(const tmpl_TwoVectorFloat *P);
 extern double tmpl_2DDouble_L2_Norm_Squared(const tmpl_TwoVectorDouble *P);
 
 extern long double
 tmpl_2DLDouble_L2_Norm_Squared(const tmpl_TwoVectorLongDouble *P);
->>>>>>> b96cd0b2
 
 /******************************************************************************
  *  Function:                                                                 *
@@ -868,9 +679,6 @@
  *  NOTES:                                                                    *
  *      If P is the zero vector P = (0, 0), this function returns (NaN, NaN). *
  ******************************************************************************/
-<<<<<<< HEAD
-TMPL_EXPORT extern tmpl_TwoVector tmpl_TwoVector_Normalize(tmpl_TwoVector P);
-=======
 extern tmpl_TwoVectorFloat
 tmpl_2DFloat_Normalize(const tmpl_TwoVectorFloat *P);
 
@@ -879,7 +687,6 @@
 
 extern tmpl_TwoVectorLongDouble
 tmpl_2DLDouble_Normalize(const tmpl_TwoVectorLongDouble *P);
->>>>>>> b96cd0b2
 
 /******************************************************************************
  *  Function:                                                                 *
@@ -915,16 +722,10 @@
  *  Location:                                                                 *
  *      The source code is contained in src/kissvg.c                          *
  ******************************************************************************/
-<<<<<<< HEAD
-TMPL_EXPORT extern double
-tmpl_TwoVector_Euclidean_Rel_Angle(tmpl_TwoVector O, tmpl_TwoVector P,
-                                   tmpl_TwoVector Q);
-=======
 extern double
 tmpl_2DDouble_Rel_Angle(const tmpl_TwoVectorDouble *O,
                         const tmpl_TwoVectorDouble *P,
                         const tmpl_TwoVectorDouble *Q);
->>>>>>> b96cd0b2
 
 /******************************************************************************
  *  Function:                                                                 *
@@ -943,15 +744,6 @@
  *          A Boolean that is true if A, B, and C are collinear, and false    *
  *          otherwise.                                                        *
  ******************************************************************************/
-<<<<<<< HEAD
-TMPL_EXPORT extern tmpl_Bool
-tmpl_TwoVector_Euclidean_Is_Collinear(tmpl_TwoVector A,
-                                      tmpl_TwoVector B,
-                                      tmpl_TwoVector C);
-
-TMPL_EXPORT extern double
-tmpl_TwoVector_Euclidean_Distance(tmpl_TwoVector A, tmpl_TwoVector B);
-=======
 extern tmpl_Bool
 tmpl_2DFloat_Are_Collinear(const tmpl_TwoVectorFloat *A,
                            const tmpl_TwoVectorFloat *B,
@@ -974,16 +766,11 @@
 extern double
 tmpl_2DDouble_L2_Dist(const tmpl_TwoVectorDouble *P,
                       const tmpl_TwoVectorDouble *Q);
->>>>>>> b96cd0b2
 
 extern long double
 tmpl_2DLDouble_L2_Dist(const tmpl_TwoVectorLongDouble *P,
                        const tmpl_TwoVectorLongDouble *Q);
 
-<<<<<<< HEAD
-TMPL_EXPORT extern tmpl_Bool
-tmpl_LineSegment2D_Intersect(tmpl_LineSegment2D L0, tmpl_LineSegment2D L1);
-=======
 extern tmpl_Bool
 tmpl_LineSegment2D_Intersect(tmpl_2DLineSegment L0, tmpl_2DLineSegment L1);
 
@@ -995,7 +782,6 @@
 extern void
 tmpl_Reset_Circle2D(tmpl_Circle2D *circle, tmpl_TwoVector P, double r);
 */
->>>>>>> b96cd0b2
 
 #endif
 /*  End of include guard.                                                     */