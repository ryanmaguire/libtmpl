/******************************************************************************
 *                                  LICENSE                                   *
 ******************************************************************************
 *  This file is part of libtmpl.                                             *
 *                                                                            *
 *  libtmpl is free software: you can redistribute it and/or modify           *
 *  it under the terms of the GNU General Public License as published by      *
 *  the Free Software Foundation, either version 3 of the License, or         *
 *  (at your option) any later version.                                       *
 *                                                                            *
 *  libtmpl is distributed in the hope that it will be useful,                *
 *  but WITHOUT ANY WARRANTY; without even the implied warranty of            *
 *  MERCHANTABILITY or FITNESS FOR A PARTICULAR PURPOSE.  See the             *
 *  GNU General Public License for more details.                              *
 *                                                                            *
 *  You should have received a copy of the GNU General Public License         *
 *  along with libtmpl.  If not, see <https://www.gnu.org/licenses/>.         *
 ******************************************************************************/
#include "tmpl_complex_time_tests.h"
<<<<<<< HEAD
static float func(complex float z0, complex float z1){return cabsf(z0-z1);}
TEST8(float, tmpl_ComplexFloat, complex float, tmpl_CFloat_Dist, func)
=======
#ifdef _MSC_VER
static float func(NATIVE_COMPLEX_FLOAT z0, NATIVE_COMPLEX_FLOAT z1){
    return cabsf(_FCbuild(crealf(z0)-crealf(z1), cimagf(z0)-cimagf(z1)));
    }
#else
static float func(NATIVE_COMPLEX_FLOAT z0, NATIVE_COMPLEX_FLOAT z1){return cabsf(z0-z1);}
#endif

TEST8(float, tmpl_ComplexFloat, NATIVE_COMPLEX_FLOAT, tmpl_CFloat_Dist, func, COMPLEX_FLOAT_CTOR)
>>>>>>> 06b5ad73
<|MERGE_RESOLUTION|>--- conflicted
+++ resolved
@@ -17,10 +17,6 @@
  *  along with libtmpl.  If not, see <https://www.gnu.org/licenses/>.         *
  ******************************************************************************/
 #include "tmpl_complex_time_tests.h"
-<<<<<<< HEAD
-static float func(complex float z0, complex float z1){return cabsf(z0-z1);}
-TEST8(float, tmpl_ComplexFloat, complex float, tmpl_CFloat_Dist, func)
-=======
 #ifdef _MSC_VER
 static float func(NATIVE_COMPLEX_FLOAT z0, NATIVE_COMPLEX_FLOAT z1){
     return cabsf(_FCbuild(crealf(z0)-crealf(z1), cimagf(z0)-cimagf(z1)));
@@ -30,4 +26,3 @@
 #endif
 
 TEST8(float, tmpl_ComplexFloat, NATIVE_COMPLEX_FLOAT, tmpl_CFloat_Dist, func, COMPLEX_FLOAT_CTOR)
->>>>>>> 06b5ad73
