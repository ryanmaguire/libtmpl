/******************************************************************************
 *                                 LICENSE                                    *
 ******************************************************************************
 *  This file is part of libtmpl.                                             *
 *                                                                            *
 *  libtmpl is free software: you can redistribute it and/or modify           *
 *  it under the terms of the GNU General Public License as published by      *
 *  the Free Software Foundation, either version 3 of the License, or         *
 *  (at your option) any later version.                                       *
 *                                                                            *
 *  libtmpl is distributed in the hope that it will be useful,                *
 *  but WITHOUT ANY WARRANTY; without even the implied warranty of            *
 *  MERCHANTABILITY or FITNESS FOR A PARTICULAR PURPOSE.  See the             *
 *  GNU General Public License for more details.                              *
 *                                                                            *
 *  You should have received a copy of the GNU General Public License         *
 *  along with libtmpl.  If not, see <https://www.gnu.org/licenses/>.         *
 ******************************************************************************/
#include "tmpl_complex_time_tests.h"
<<<<<<< HEAD
=======
#ifdef _MSC_VER
static inline _Dcomplex add(double x, _Dcomplex z)
{
    return _Cbuild(creal(z) + x, cimag(z));
}
#else
>>>>>>> 06b5ad73
static inline complex double add(double x, complex double z)
{
    return z + x;
}
TEST5(double, tmpl_ComplexDouble, complex double, tmpl_CDouble_Add_Real, add)<|MERGE_RESOLUTION|>--- conflicted
+++ resolved
@@ -17,17 +17,15 @@
  *  along with libtmpl.  If not, see <https://www.gnu.org/licenses/>.         *
  ******************************************************************************/
 #include "tmpl_complex_time_tests.h"
-<<<<<<< HEAD
-=======
 #ifdef _MSC_VER
 static inline _Dcomplex add(double x, _Dcomplex z)
 {
     return _Cbuild(creal(z) + x, cimag(z));
 }
 #else
->>>>>>> 06b5ad73
 static inline complex double add(double x, complex double z)
 {
     return z + x;
 }
-TEST5(double, tmpl_ComplexDouble, complex double, tmpl_CDouble_Add_Real, add)+#endif
+TEST5(double, tmpl_ComplexDouble, NATIVE_COMPLEX_DOUBLE, tmpl_CDouble_Add_Real, add, COMPLEX_DOUBLE_CTOR)