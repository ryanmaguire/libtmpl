--- conflicted
+++ resolved
@@ -17,20 +17,18 @@
  *  along with libtmpl.  If not, see <https://www.gnu.org/licenses/>.         *
  ******************************************************************************/
 #include "tmpl_complex_time_tests.h"
-<<<<<<< HEAD
-=======
 #ifdef _MSC_VER
 static inline _Lcomplex add(long double x, _Lcomplex z)
 {
     return _LCbuild(creall(z) + x, cimagl(z));
 }
 #else
->>>>>>> 06b5ad73
 static inline complex long double add(long double x, complex long double z)
 {
     return z + x;
 }
+#endif
 TEST5(long double,
       tmpl_ComplexLongDouble,
-      complex long double,
-      tmpl_CLDouble_Add_Real, add)+      NATIVE_COMPLEX_LDOUBLE,
+      tmpl_CLDouble_Add_Real, add, COMPLEX_LDOUBLE_CTOR)