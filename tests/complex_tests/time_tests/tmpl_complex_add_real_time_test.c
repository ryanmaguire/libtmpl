/******************************************************************************
 *                                 LICENSE                                    *
 ******************************************************************************
 *  This file is part of libtmpl.                                             *
 *                                                                            *
 *  libtmpl is free software: you can redistribute it and/or modify           *
 *  it under the terms of the GNU General Public License as published by      *
 *  the Free Software Foundation, either version 3 of the License, or         *
 *  (at your option) any later version.                                       *
 *                                                                            *
 *  libtmpl is distributed in the hope that it will be useful,                *
 *  but WITHOUT ANY WARRANTY; without even the implied warranty of            *
 *  MERCHANTABILITY or FITNESS FOR A PARTICULAR PURPOSE.  See the             *
 *  GNU General Public License for more details.                              *
 *                                                                            *
 *  You should have received a copy of the GNU General Public License         *
 *  along with libtmpl.  If not, see <https://www.gnu.org/licenses/>.         *
 ******************************************************************************/
#include "tmpl_complex_time_tests.h"
<<<<<<< HEAD
=======
#ifdef _MSC_VER
static inline _Fcomplex add(float x, _Fcomplex z)
{
    return _FCbuild(crealf(z) + x, cimagf(z));
}
#else
>>>>>>> 06b5ad73
static inline complex float add(float x, complex float z)
{
    return z + x;
}
TEST5(float,
      tmpl_ComplexFloat,
      complex float,
      tmpl_CFloat_Add_Real, add)<|MERGE_RESOLUTION|>--- conflicted
+++ resolved
@@ -17,20 +17,18 @@
  *  along with libtmpl.  If not, see <https://www.gnu.org/licenses/>.         *
  ******************************************************************************/
 #include "tmpl_complex_time_tests.h"
-<<<<<<< HEAD
-=======
 #ifdef _MSC_VER
 static inline _Fcomplex add(float x, _Fcomplex z)
 {
     return _FCbuild(crealf(z) + x, cimagf(z));
 }
 #else
->>>>>>> 06b5ad73
 static inline complex float add(float x, complex float z)
 {
     return z + x;
 }
+#endif
 TEST5(float,
       tmpl_ComplexFloat,
-      complex float,
-      tmpl_CFloat_Add_Real, add)+      NATIVE_COMPLEX_FLOAT,
+      tmpl_CFloat_Add_Real, add, COMPLEX_FLOAT_CTOR)