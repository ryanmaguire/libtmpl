--- conflicted
+++ resolved
@@ -16,137 +16,12 @@
  *  You should have received a copy of the GNU General Public License         *
  *  along with libtmpl.  If not, see <https://www.gnu.org/licenses/>.         *
  ******************************************************************************/
-<<<<<<< HEAD
-
-#include <libtmpl/include/tmpl_complex.h>
-
-/*  2 pi is defined here.                                                     */
-#include <libtmpl/include/tmpl_math.h>
-#include <math.h>
-#include <complex.h>
-#include <stdlib.h>
-#include <stdio.h>
-#include <time.h>
-
-#ifdef _WIN32
-#define ctype _Dcomplex
-#define cconstruct _Cbuild
-#else
-#define ctype complex double
-static inline complex double complex_double_construct(double real, double imag) { return real + (complex double)_Complex_I*imag; }
-#define cconstruct complex_double_construct
-#endif
-
-static double abs_err(tmpl_ComplexDouble z, ctype w)
-=======
 #include "tmpl_complex_time_tests.h"
 static inline complex float add(float x, complex float z)
->>>>>>> 96548fba
 {
     return z + x;
 }
-<<<<<<< HEAD
-
-static double rel_err(tmpl_ComplexDouble z, ctype w)
-{
-    double x = tmpl_CDouble_Real_Part(z) - creal(w);
-    double y = tmpl_CDouble_Imag_Part(z) - cimag(w);
-    return sqrt(x*x + y*y) / cabs(w);
-}
-
-/*  Routine for testing tmpl_CDouble_Add_Real.                                */
-int main(void)
-{
-    tmpl_ComplexDouble **z0, **z1;
-    ctype **w0, **w1;
-
-    const unsigned int N = 10000U;
-    const double real = 1.0;
-
-    double z_x, z_y, max_rel, max_abs, temp, r, theta;
-    unsigned int x, y;
-    clock_t t1, t2;
-
-    z0 = malloc(sizeof(*z0) * N);
-    z1 = malloc(sizeof(*z1) * N);
-    w0 = malloc(sizeof(*w0) * N);
-    w1 = malloc(sizeof(*w1) * N);
-
-    for (x = 0U; x < N; ++x)
-    {
-        z0[x] = malloc(sizeof(*z0[x]) * N);
-        z1[x] = malloc(sizeof(*z1[x]) * N);
-        w0[x] = malloc(sizeof(*w0[x]) * N);
-        w1[x] = malloc(sizeof(*w1[x]) * N);
-    }
-
-    for (x = 0U; x < N; ++x)
-    {
-        for (y = 0U; y < N; ++y)
-        {
-            theta = tmpl_Two_Pi*rand() / (double)RAND_MAX;
-            r = rand();
-            z_x = r*cos(theta);
-            z_y = r*sin(theta);
-            z0[x][y] = tmpl_CDouble_Rect(z_x, z_y);
-            w0[x][y] = cconstruct(z_x, z_y);
-        }
-    }
-
-    puts("Functions: tmpl_CDouble_Add_Real vs complex addition");
-    t1 = clock();
-    for (x = 0U; x < N; ++x)
-        for (y = 0U; y < N; ++y)
-            z1[x][y] = tmpl_CDouble_Add_Real(real, z0[x][y]);
-    t2 = clock();
-    printf("libtmpl: %f\n", (double)(t2-t1)/CLOCKS_PER_SEC);
-
-    t1 = clock();
-    for (x = 0U; x < N; ++x)
-        for (y = 0U; y < N; ++y)
-            w1[x][y] = cconstruct(creal(w0[x][y]) + real, cimag(w0[x][y]));
-    t2 = clock();
-    printf("c99:     %f\n", (double)(t2-t1)/CLOCKS_PER_SEC);
-
-    max_abs = 0.0;
-    max_rel = 0.0;
-    for (x = 0U; x < N; ++x)
-    {
-        for (y = 0U; y < N; ++y)
-        {
-            temp = abs_err(z1[x][y], w1[x][y]);
-
-            if (max_abs < temp)
-                max_abs = temp;
-
-            temp = rel_err(z1[x][y], w1[x][y]);
-
-            if (max_rel < temp)
-                max_rel = temp;
-        }
-    }
-
-    printf("Max Abs Error: %.16f\n", max_abs);
-    printf("Max Rel Error: %.16f\n", max_rel);
-
-    for (x = 0U; x < N; ++x)
-    {
-        free(z0[x]);
-        free(z1[x]);
-        free(w0[x]);
-        free(w1[x]);
-    }
-
-    free(z0);
-    free(z1);
-    free(w0);
-    free(w1);
-    return 0;
-}
-/*  End of main.                                                              */
-=======
 TEST5(float,
       tmpl_ComplexFloat,
       complex float,
-      tmpl_CFloat_Add_Real, add)
->>>>>>> 96548fba
+      tmpl_CFloat_Add_Real, add)