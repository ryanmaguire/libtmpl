/******************************************************************************
 *                                 LICENSE                                    *
 ******************************************************************************
 *  This file is part of libtmpl.                                             *
 *                                                                            *
 *  libtmpl is free software: you can redistribute it and/or modify           *
 *  it under the terms of the GNU General Public License as published by      *
 *  the Free Software Foundation, either version 3 of the License, or         *
 *  (at your option) any later version.                                       *
 *                                                                            *
 *  libtmpl is distributed in the hope that it will be useful,                *
 *  but WITHOUT ANY WARRANTY; without even the implied warranty of            *
 *  MERCHANTABILITY or FITNESS FOR A PARTICULAR PURPOSE.  See the             *
 *  GNU General Public License for more details.                              *
 *                                                                            *
 *  You should have received a copy of the GNU General Public License         *
 *  along with libtmpl.  If not, see <https://www.gnu.org/licenses/>.         *
 ******************************************************************************/
#include "tmpl_complex_time_tests.h"
static inline complex long double add(long double y, complex long double z)
{
    return z + (complex long double)_Complex_I*y;
}
TEST5(long double,
      tmpl_ComplexLongDouble,
<<<<<<< HEAD
      complex long double,
      tmpl_CLDouble_Add_Imag, add)
=======
      NATIVE_COMPLEX_LDOUBLE,
      tmpl_CLDouble_Add_Imag, add,
      COMPLEX_LDOUBLE_CTOR)
>>>>>>> 06b5ad73
<|MERGE_RESOLUTION|>--- conflicted
+++ resolved
@@ -17,17 +17,19 @@
  *  along with libtmpl.  If not, see <https://www.gnu.org/licenses/>.         *
  ******************************************************************************/
 #include "tmpl_complex_time_tests.h"
+#ifdef _MSC_VER
+static inline _Lcomplex add(long double y, _Lcomplex z)
+{
+    return _LCbuild(creall(z), cimagl(z) + y);
+}
+#else
 static inline complex long double add(long double y, complex long double z)
 {
     return z + (complex long double)_Complex_I*y;
 }
+#endif
 TEST5(long double,
       tmpl_ComplexLongDouble,
-<<<<<<< HEAD
-      complex long double,
-      tmpl_CLDouble_Add_Imag, add)
-=======
       NATIVE_COMPLEX_LDOUBLE,
       tmpl_CLDouble_Add_Imag, add,
-      COMPLEX_LDOUBLE_CTOR)
->>>>>>> 06b5ad73
+      COMPLEX_LDOUBLE_CTOR)